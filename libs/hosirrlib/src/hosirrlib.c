--- conflicted
+++ resolved
@@ -1,3621 +1,2591 @@
-/*
- *
- * This library depends on
- * Spatial_Audio_Framework
- * (https://github.com/leomccormack/Spatial_Audio_Framework)
- * and follows the structure of HOSIRR, by the same author.
- *
- * Michael McCrea, Tampere Univeristy, 26.10.23
- *
- */
-
-#include "hosirr_internal.h"
-
-void hosirrlib_create(void** const phHS)
-{
-    hosirrlib_data* pData = (hosirrlib_data*)malloc1d(sizeof(hosirrlib_data));
-    *phHS = (void*)pData;
-
-    /* new hodecaylib */
-
-    // depend only on nDir
-<<<<<<< HEAD
-    pData->encBeamCoeffs        = NULL;     // nSH x nDir
-    pData->decBeamCoeffs        = NULL;     // nDir x nSH
-    pData->dirGainBufDB         = NULL;     // nDir x nBand
-    pData->t60Buf_omni          = NULL;     // nBand x 1
-    pData->t60Buf_dir           = NULL;     // nDir x nBand
-    pData->rdrBuf               = NULL;     // nBand x 1
-    pData->directOnsetIdx_bnd   = NULL;     // nBand x 1
-    
-    // depend on output design (nDir) AND input RIR (nSamp)
-    pData->rirBuf_sh            = NULL;     // nSH x nSamp
-    pData->rirBuf_bnd_dir       = NULL;     // nDir x nSamp
-    pData->fdnBuf_dir           = NULL;     // nDir x nSamp
-    pData->fdnBuf_bnd_dir       = NULL;     // nBand x nDir x nSamp
-    pData->edcBufOmn_bnd        = NULL;     // nBand x nSamp
-    pData->edcBuf_bnd_dir       = NULL;     // nDir x nBand x nSamp
-    pData->edcBufFDN_bnd_dir    = NULL;     // nDir x nBand x nSamp
-    pData->fdnBuf_sh            = NULL;     // nSH x nSamp
-    
-    pData->H_bandFilt           = NULL;     // nBand x filtOrder+1
-    pData->bandCenterFreqs      = NULL;
-    pData->bandXOverFreqs       = NULL;
-    
-=======
-    pData->encBeamCoeffs = NULL; // nSH x nDir
-    pData->decBeamCoeffs = NULL; // nDir x nSH
-    pData->dirGainBufDB = NULL; // nDir x nBand
-    pData->t60Buf_omni = NULL; // nBand x 1
-    pData->t60Buf_dir = NULL; // nDir x nBand
-    pData->rdrBuf = NULL; // nBand x 1
-    pData->directOnsetIdx_bnd = NULL; // nBand x 1
-
-    // depend on output design (nDir) AND input RIR (nSamp)
-    pData->rirBuf_sh = NULL; // nSH x nSamp
-    pData->rirBuf_bnd_dir = NULL; // nDir x nSamp
-    pData->fdnBuf_dir = NULL; // nDir x nSamp
-    pData->fdnBuf_bnd_dir = NULL; // nBand x nDir x nSamp
-    pData->edcBufOmn_bnd = NULL; // nBand x nSamp
-    pData->edcBuf_bnd_dir = NULL; // nDir x nBand x nSamp
-    pData->edcBufFDN_bnd_dir = NULL; // nDir x nBand x nSamp
-    pData->fdnBuf_sh = NULL; // nSH x nSamp
-
-    pData->H_bandFilt = NULL; // nBand x filtOrder+1
-    pData->bandCenterFreqs = NULL; // 1 x nBand
-    pData->bandXOverFreqs = NULL; // 1 x nBand-1
-    pData->srcDirectivity = NULL; // 1 x nBand
-
->>>>>>> 0f764941
-    /* Constants */
-
-    /* If diffuseness never crosses this threshold, diffuse onset
-     * defaults to direct onset +5ms. */
-    pData->diffuseMin = 0.3f;
-    pData->diffuseOnsetFallbackDelay = 0.005;
-
-    /* Defaults */
-    for (int i = 0; i < 3; i++) {
-        pData->srcPosition[i] = 0.f;
-        pData->recPosition[i] = 0.f;
-    }
-<<<<<<< HEAD
-    // source defaults to 1 m in front of receiver // TODO: update default
-    pData->srcPosition[0] = 3.f;
-        
-=======
-    pData->srcPosition[0] = 1.f; // source defaults to 1 m in front of receiver
-
-    pData->srcDirectivityFlag = 1; // default to "regular" loudspeaker directivity
-
->>>>>>> 0f764941
-    /* Zero out the state of buffer resources */
-    hosirrlib_setUninitialized(pData);
-
-    /* Beam shape for decomposition */
-    pData->beamType = HYPERCARDIOID_BEAM;
-<<<<<<< HEAD
-    
-    /* Initialize spherical design for directional analysis */
-    // TODO: SPHDESIGNs coincide with LS arrays for now, not a clean separation
-    // default design currently just set by enum SPHDESIGN_ARRAY_PRESET_15PX
-    loadSphDesignPreset(
-                        SPHDESIGN_PRESET_15PX,
-                        pData->loudpkrs_dirs_deg,
-                        &(pData->nLoudpkrs));
-
-    pData->nDir = pData->nLoudpkrs; // TODO: update
-    
-    /* NOTE: Don't initialize filters yet, input RIR is required for getting
-     * the fsfilterbank constants (fs) set in _initBandFilters(). */
-    
-=======
-
-    /* Initialize spherical design for directional analysis */
-    // TODO: SPHDESIGNs coincide with LS arrays for now, not a clean separation
-    // default design currently just set by enum SPHDESIGN_ARRAY_PRESET_15PX
-    loadSphDesignPreset(SPHDESIGN_PRESET_15PX, pData->loudpkrs_dirs_deg, &(pData->nLoudpkrs));
-
-    pData->nDir = pData->nLoudpkrs; // TODO: update
-
-    /* NOTE: Don't initialize filters yet, input RIR is required for getting
-     * the fsfilterbank constants (fs) set in _initBandFilters(). */
-
->>>>>>> 0f764941
-    /* original hosirrlib */
-
-    pData->progress0_1 = 0.0f;
-    pData->progressText = malloc1d(HOSIRR_PROGRESSTEXT_CHAR_LENGTH * sizeof(char));
-    strcpy(pData->progressText, "HOSIRR");
-
-    /* input AmbiRIR */
-    pData->shir = NULL;
-    pData->ambiRIR_status = AMBI_RIR_STATUS_NOT_LOADED;
-    pData->ambiRIRorder = -1;
-    pData->ambiRIRlength_seconds = pData->ambiRIRlength_samples = 0.0f;
-    pData->ambiRIRsampleRate = 0;
-
-    /* output Loudspeaker array RIR */
-    pData->lsir = NULL;
-    pData->lsRIR_status = LS_RIR_STATUS_NOT_RENDERED;
-
-    /* default user parameters */
-    pData->analysisOrder = 1;
-    // loadLoudspeakerArrayPreset(LS_ARRAY_PRESET_T_DESIGN_24, pData->loudpkrs_dirs_deg,
-    // &(pData->nLoudpkrs));
-    pData->chOrdering = ACN_ORDER;
-    pData->norm = SN3D_NORM;
-    pData->broadBandFirstPeakFLAG = 1;
-    pData->windowLength = DEFAULT_WINDOW_LENGTH;
-    pData->wetDryBalance = 1.0f;
-}
-
-void hosirrlib_destroy(void** const phHS)
-{
-    hosirrlib_data* pData = (hosirrlib_data*)(*phHS);
-
-    if (pData != NULL) {
-<<<<<<< HEAD
-        
-=======
-
->>>>>>> 0f764941
-        // depend only on output design (nDir)
-        free(pData->encBeamCoeffs);
-        free(pData->decBeamCoeffs);
-        free(pData->dirGainBufDB);
-        free(pData->t60Buf_omni);
-        free(pData->t60Buf_dir);
-        free(pData->rdrBuf);
-<<<<<<< HEAD
-        
-=======
-
->>>>>>> 0f764941
-        // depend on output design (nDir) AND input RIR (nSamp)
-        free(pData->rirBuf_sh);
-        free(pData->rirBuf_bnd_sh);
-        free(pData->rirBuf_bnd_dir);
-        free(pData->edcBufOmn_bnd);
-        free(pData->edcBuf_bnd_dir);
-        free(pData->fdnBuf_dir);
-        free(pData->fdnBuf_bnd_dir);
-        free(pData->edcBufFDN_bnd_dir);
-        free(pData->fdnBuf_sh);
-<<<<<<< HEAD
-        
-=======
-
->>>>>>> 0f764941
-        // unchanging after init
-        free(pData->H_bandFilt);
-        free(pData->bandCenterFreqs);
-        free(pData->bandXOverFreqs);
-        free(pData->srcDirectivity);
-
-        /* original hosirrlib */
-        free(pData->shir);
-        free(pData->lsir);
-        free(pData->progressText);
-
-        free(pData);
-        pData = NULL;
-    }
-}
-
-void hosirrlib_setInputNorm(void* const hHS, int newType)
-{
-    hosirrlib_data* pData = (hosirrlib_data*)(hHS);
-    if ((NORMALIZATION_TYPES)newType != FUMA_NORM) /* FUMA not currently supported */
-    {
-        if (newType < 4) { /* only 3 input norm types */
-            pData->inputNorm = (NORMALIZATION_TYPES)newType;
-        } else {
-            hosirr_print_error("Input norm specification is outside the valid range (1..3).");
-        }
-    } else {
-        hosirr_print_warning("FUMA is not currently supported as an input format.");
-        return;
-    }
-}
-
-/* Note: pData->inNorm can't be inferred from the should be set prior to calling this. */
-int hosirrlib_setRIR(
-    void* const hHS, const float** H, int numChannels, int numSamples, int sampleRate,
-    int inNormInt // N3D, SN3D, FUMA : 1, 2, 3
-)
-{
-    hosirrlib_data* pData = (hosirrlib_data*)(hHS);
-
-    /* Check channel count to see if input is actually in the SHD */
-    if (fabsf(sqrtf((float)numChannels) - floorf(sqrtf((float)numChannels))) > 0.0001f) {
-<<<<<<< HEAD
-        
-        // TODO: only set state to unitialized if there was no previous RIR loaded
-        // setRIRState_uninitialized(pData)
-        printf("Input file doesn't appear to be a SHD file\n");
-        
-=======
-
-        // TODO: only set state to unitialized if there was no previous RIR loaded
-        // setRIRState_uninitialized(pData)
-        hosirr_print_warning(
-            "setRIR: Based on numChannels, input file doesn't appear to be a SHD file.");
-
->>>>>>> 0f764941
-        /* old vars */
-        pData->ambiRIR_status = AMBI_RIR_STATUS_NOT_LOADED;
-        pData->ambiRIRorder = -1;
-        pData->ambiRIRlength_seconds = pData->ambiRIRlength_samples = 0.0f;
-        pData->ambiRIRsampleRate = 0;
-        return (int)(pData->ambiRIR_status);
-    }
-<<<<<<< HEAD
-    
-    pData->nSH      = numChannels;
-    pData->nSamp    = numSamples;
-    pData->shOrder  = HOSIRR_MIN(sqrt(numChannels-1), HOSIRR_MAX_SH_ORDER);
-    pData->fs       = (float)sampleRate;
-    pData->duration = numSamples / (float)sampleRate;
-    
-    /* (Re)alloc and copy in input RIR */
-    pData->rirBuf_sh = (float**)realloc2d((void**)pData->rirBuf_sh, numChannels, numSamples, sizeof(float));
-    for(int i = 0; i < numChannels; i++)
-        utility_svvcopy(H[i], numSamples, pData->rirBuf_sh[i]);
-    
-    /* Initialize filters */
-    pData->analysisStage = RIR_LOADED; // Set flag before initializing filters
-    hosirrlib_initBandFilters(pData, FILTERS_INTITIALIZED);
-    
-    /* Alloc processing resources */
-    hosirrlib_allocProcBufs(pData, ANALYSIS_BUFS_LOADED);
-    
-    /* old vars */
-    
-    pData->ambiRIRorder = HOSIRR_MIN(sqrt(numChannels-1), HOSIRR_MAX_SH_ORDER);
-=======
-
-    pData->nSH = numChannels;
-    pData->nSamp = numSamples;
-    pData->shOrder = HOSIRR_MIN(sqrt(numChannels - 1), HOSIRR_MAX_SH_ORDER);
-    pData->fs = (float)sampleRate;
-    pData->duration = numSamples / (float)sampleRate;
-
-    NORMALIZATION_TYPES inNorm = (NORMALIZATION_TYPES)inNormInt;
-    hosirrlib_setInputNorm(pData, inNorm);
-
-    /* (Re)alloc and copy in input RIR */
-    pData->rirBuf_sh =
-        (float**)realloc2d((void**)pData->rirBuf_sh, numChannels, numSamples, sizeof(float));
-
-    /* convert to N3D if needed */
-    switch (pData->inputNorm) {
-    case N3D_NORM: /* already in N3D, just copy it in */
-        LIBLOG(LGDBG1, "Processing N3D");
-        for (int i = 0; i < numChannels; i++)
-            utility_svvcopy(H[i], numSamples, pData->rirBuf_sh[i]);
-        break;
-    case SN3D_NORM: /* convert to N3D */
-        LIBLOG(LGDBG1, "Processing SN3D");
-        for (int n = 0; n < pData->shOrder + 1; n++) {
-            int numOrderChans = n * 2 + 1;
-            int orderBaseIdx = n * n;
-            for (int i = 0; i < numOrderChans; i++) {
-                float orderScale = sqrtf(2.0f * (float)n + 1.0f);
-                utility_svsmul((float*)H[orderBaseIdx + i], &orderScale, numSamples,
-                    pData->rirBuf_sh[orderBaseIdx + i]);
-            }
-        }
-        break;
-    case FUMA_NORM: /* Not implemented */
-        hosirr_print_error("FUMA_NORM isn't currently supported as an input format");
-        break;
-    }
-
-    pData->analysisStage = RIR_LOADED;
-
-    /* Initialize band-processing filters */
-    hosirrlib_initBandProcessing(pData, FILTERS_INTITIALIZED);
-
-    /* Alloc processing resources */
-    hosirrlib_allocProcBufs(pData, ANALYSIS_BUFS_LOADED);
-
-    /* old vars */
-
-    pData->ambiRIRorder = HOSIRR_MIN(sqrt(numChannels - 1), HOSIRR_MAX_SH_ORDER);
->>>>>>> 0f764941
-    pData->analysisOrder = pData->ambiRIRorder;
-    pData->ambiRIRlength_samples = numSamples;
-    pData->ambiRIRsampleRate = sampleRate;
-    pData->ambiRIRlength_seconds =
-        (float)pData->ambiRIRlength_samples / (float)pData->ambiRIRsampleRate;
-
-    // (re)allocate memory and copy in SH RIR data
-    pData->shir = (float**)realloc2d((void**)pData->shir, numChannels, numSamples, sizeof(float));
-    for (int i = 0; i < numChannels; i++)
-        utility_svvcopy(H[i], numSamples, pData->shir[i]);
-    // memcpy(&(pData->shir[i*numSamples]), H[i], numSamples * sizeof(float));
-
-    /* set FLAGS */
-    pData->ambiRIR_status = AMBI_RIR_STATUS_LOADED;
-    pData->lsRIR_status = LS_RIR_STATUS_NOT_RENDERED;
-
-    return (int)(pData->ambiRIR_status); // TODO: consider use of returned value
-}
-
-<<<<<<< HEAD
-void hosirrlib_setSrcPosition(
-                              void* const hHS,
-                              const float x,
-                              const float y,
-                              const float z
-                              )
-{
-    printf("\nsetSrcPosition\n"); // dbg
-    hosirrlib_data *pData = (hosirrlib_data*)(hHS);
-    float * sPos = pData->srcPosition;
-=======
-void hosirrlib_setSrcPosition(void* const hHS, const float x, const float y, const float z)
-{
-    hosirrlib_data* pData = (hosirrlib_data*)(hHS);
-    float* sPos = pData->srcPosition;
->>>>>>> 0f764941
-    sPos[0] = x;
-    sPos[1] = y;
-    sPos[2] = z;
-}
-
-<<<<<<< HEAD
-void hosirrlib_setRecPosition(
-                              void* const hHS,
-                              const float x,
-                              const float y,
-                              const float z
-                              )
-{
-    printf("\nsetRecPosition\n"); // dbg
-    hosirrlib_data *pData = (hosirrlib_data*)(hHS);
-    float * rPos = pData->recPosition;
-=======
-void hosirrlib_setRecPosition(void* const hHS, const float x, const float y, const float z)
-{
-    hosirrlib_data* pData = (hosirrlib_data*)(hHS);
-
-    float* rPos = pData->recPosition;
->>>>>>> 0f764941
-    rPos[0] = x;
-    rPos[1] = y;
-    rPos[2] = z;
-}
-
-float hosirrlib_getSrcRecDistance(void* const hHS)
-{
-<<<<<<< HEAD
-    printf("\ngetSrcRecDistance\n"); // dbg
-    hosirrlib_data *pData = (hosirrlib_data*)(hHS);
-    float * rPos = pData->recPosition;
-    float * sPos = pData->srcPosition;
-=======
-    hosirrlib_data* pData = (hosirrlib_data*)(hHS);
-
-    float* rPos = pData->recPosition;
-    float* sPos = pData->srcPosition;
->>>>>>> 0f764941
-    float sqDiff[3];
-    for (int i = 0; i < 3; i++) {
-        float diff = sPos[i] - rPos[i];
-        sqDiff[i] = diff * diff;
-    }
-    return sqrtf(sumf(sqDiff, 3));
-}
-
-void hosirrlib_setUninitialized(void* const hHS)
-{
-<<<<<<< HEAD
-    printf("\nsetUninitialized called.\n"); // dbg
-    hosirrlib_data *pData = (hosirrlib_data*)(hHS);
-    
-=======
-    LIBLOG(LGDBG1, "> setUninitialized called");
-
-    hosirrlib_data* pData = (hosirrlib_data*)(hHS);
-
->>>>>>> 0f764941
-    // pending initializations
-    pData->nSH = -1; // input vars (assume for now in params = out params)
-    pData->nSamp = -1;
-    pData->shOrder = -1;
-    pData->fs = -1.f;
-    pData->directOnsetIdx_brdbnd = -1;
-    pData->diffuseOnsetIdx = -1;
-    pData->diffuseOnsetSec = 0;
-    pData->t0 = -1;
-    pData->t0Idx = 0;
-    pData->duration = 0.0f;
-    pData->analysisStage = RIR_NOT_LOADED;
-}
-
-<<<<<<< HEAD
-
-void hosirrlib_initBandFilters(
-                               void* const hHS,
-                               ANALYSIS_STAGE thisStage
-                               )
-{
-    printf("\ninitBandFilters called.\n"); // dbg
-    hosirrlib_data *pData = (hosirrlib_data*)(hHS);
-    
-    if (pData->analysisStage < thisStage-1) {
-        printf("! allocProcBufs called before previous stages were completed: %d\n", pData->analysisStage);
-        return;
-    }
-    
-    /* Initialize octave band filters */
-    // bandCenterFreqs are "center freqs" used to determine crossover freqs.
-    // The lowest and highest bands are LP and HP filters, "center freq" for
-    // those is a bit of a misnomer. Xover freqs are center freqs * sqrt(2)
-    // (octave bands), see hosirrlib_initBandFilters().
-    //      LPF cutoff is 125 * sqrt(2) = 177 Hz.
-    //      HPF cuton is 8k * sqrt(2) = 11313 Hz.
-    //      Must be the same size as pData->nBand.
-    pData->nBand = 8;
-    float bandCenterFreqs[8] = { 125.f, 250.f, 500.f, 1000.f, 2000.f, 4000.f, 8000.f, 16000.f };
-    pData->bandFiltOrder = 400;
-    
-    pData->bandCenterFreqs = malloc1d(pData->nBand * sizeof(float));
-    pData->bandXOverFreqs  = malloc1d((pData->nBand-1) * sizeof(float));
-    
-    /* Populate the bandCenterFreqs member var for external access */
-    utility_svvcopy(bandCenterFreqs, pData->nBand, pData->bandCenterFreqs);
-    
-    /* Set xover freqs */
-    for (int ib = 0; ib < pData->nBand-1; ib++) {
-        pData->bandXOverFreqs[ib] = bandCenterFreqs[ib] * sqrtf(2.f);
-        printf("band %d xover %.4f\n", ib, pData->bandXOverFreqs[ib]); // dbg
-=======
-void hosirrlib_initBandProcessing(void* const hHS, ANALYSIS_STAGE thisStage)
-{
-    hosirrlib_data* pData = (hosirrlib_data*)(hHS);
-
-    checkProperProcessingOrder(pData, thisStage, __func__);
-
-    /* Initialize octave band filters
-     * bandCenterFreqs are "center freqs" used to determine crossover freqs.
-     * The lowest and highest bands are LP and HP filters, "center freq" for
-     * those is a bit of a misnomer. Xover freqs are center freqs * sqrt(2)
-     * (octave bands), see hosirrlib_initBandProcessing().
-     *      LPF cutoff is 125 * sqrt(2) = 177 Hz.
-     *      HPF cuton is 8k * sqrt(2) = 11313 Hz.
-     *      Must be the same size as pData->nBand. */
-    pData->nBand = 8;
-    pData->bandFiltOrder = 400;
-    float bandCenterFreqs[8] = { 125.f, 250.f, 500.f, 1000.f, 2000.f, 4000.f, 8000.f, 16000.f };
-
-    /* Bandwise directivity factor of a loudspeaker (Genelec_8351A)
-     * Calculated with https://github.com/AppliedAcousticsChalmers/sound-source-directivities */
-    float srcLSDirectivity[8] = { 1.1216f, 1.8731f, 3.6854f, 5.4908f, 5.1385f, 6.8701f, 5.1735f,
-        6.3951f };
-
-    pData->bandCenterFreqs = malloc1d(pData->nBand * sizeof(float));
-    pData->bandXOverFreqs = malloc1d((pData->nBand - 1) * sizeof(float));
-    pData->srcDirectivity = malloc1d(pData->nBand * sizeof(float));
-
-    /* Populate the member vars for external access */
-    utility_svvcopy(bandCenterFreqs, pData->nBand, pData->bandCenterFreqs);
-    utility_svvcopy(srcLSDirectivity, pData->nBand, pData->srcDirectivity);
-
-    /* Set xover freqs */
-    for (int ib = 0; ib < pData->nBand - 1; ib++) {
-        pData->bandXOverFreqs[ib] = bandCenterFreqs[ib] * sqrtf(2.f);
-        // LIBLOG(LGDATA, "\tXOver band %d %.1f", ib, pData->bandXOverFreqs[ib]);
->>>>>>> 0f764941
-    }
-
-    /* Create the filterbank */
-<<<<<<< HEAD
-    if (pData->H_bandFilt == NULL) { // if this is the first time this function is called...
-        
-        // Allocate filter coefficients (nBand x bandFiltOrder + 1)
-        pData->H_bandFilt = (float**)realloc2d((void**)pData->H_bandFilt,
-                                               pData->nBand,
-                                               pData->bandFiltOrder + 1,
-                                               sizeof(float));
-        // Compute FIR Filterbank coefficients
-        FIRFilterbank(pData->bandFiltOrder,
-                      pData->bandXOverFreqs,
-                      pData->nBand-1,
-                      pData->fs,
-                      WINDOWING_FUNCTION_HAMMING,
-                      1,
-                      FLATTEN2D(pData->H_bandFilt));
-        
-        printf("FS FOR FILTERBANK\n\t%.1f\n", pData->fs); // dbg
-    }
-    //    hosirrlib_inspectFilts(pData);        // dbg func
-    
-    pData->analysisStage = thisStage;
-}
-=======
-    if (pData->H_bandFilt == NULL) { // if this is the first time this function is called ...
-
-        /* Allocate filter coefficients (nBand x bandFiltOrder + 1) */
-        pData->H_bandFilt = (float**)realloc2d(
-            (void**)pData->H_bandFilt, pData->nBand, pData->bandFiltOrder + 1, sizeof(float));
-
-        /* Compute FIR Filterbank coefficients */
-        // FIRFilterbank(pData->bandFiltOrder, // SAF version: bug at currently linked SAF version
-        hosirrlib_FIRFilterbank(pData->bandFiltOrder, // locally patched version
-            pData->bandXOverFreqs, pData->nBand - 1, pData->fs, WINDOWING_FUNCTION_HAMMING, 1,
-            FLATTEN2D(pData->H_bandFilt));
-    }
->>>>>>> 0f764941
-
-    // hosirrlib_inspectFilts(pData); func
-
-    pData->analysisStage = thisStage;
-}
-
-// (re)allocate the buffers used for storing intermediate processing data
-<<<<<<< HEAD
-void hosirrlib_allocProcBufs(
-                             void * const hHS,
-                             ANALYSIS_STAGE thisStage
-                             )
-{
-    printf("\nallocProcBufs called\n"); // dbg
-    hosirrlib_data *pData = (hosirrlib_data*)(hHS);
-    
-    if (pData->analysisStage < thisStage-1) {
-        printf("! allocProcBufs called before previous stages were completed: %d\n", pData->analysisStage);
-        return;
-    }
-    
-    const int nSH   = pData->nSH;
-    const int nDir  = pData->nDir;
-=======
-void hosirrlib_allocProcBufs(void* const hHS, ANALYSIS_STAGE thisStage)
-{
-    hosirrlib_data* pData = (hosirrlib_data*)(hHS);
-
-    checkProperProcessingOrder(pData, thisStage, __func__);
-
-    const int nSH = pData->nSH;
-    const int nDir = pData->nDir;
->>>>>>> 0f764941
-    const int nBand = pData->nBand;
-    const int nSamp = pData->nSamp;
-
-    // TODO: these don't all need to be allocated in the case of a mono RIR
-
-    // These members depend on output design (nDir) AND input RIR (nSH, nSamp)
-<<<<<<< HEAD
-    pData->rirBuf_bnd_sh    = (float***)realloc3d((void***)pData->rirBuf_bnd_sh,
-                                                  nBand, nSH, nSamp, sizeof(float));
-    pData->rirBuf_bnd_dir   = (float***)realloc3d((void***)pData->rirBuf_bnd_dir,
-                                                  nBand, nDir, nSamp, sizeof(float));
-    pData->edcBufOmn_bnd    = (float**)realloc2d((void**)pData->edcBufOmn_bnd,
-                                                 nBand, nSamp, sizeof(float));
-    pData->edcBuf_bnd_dir   = (float***)realloc3d((void***)pData->edcBuf_bnd_dir,
-                                                  nBand, nDir, nSamp, sizeof(float));
-    pData->fdnBuf_dir       = (float**)realloc2d((void**)pData->fdnBuf_dir,
-                                                 nDir, nSamp, sizeof(float));
-    pData->fdnBuf_bnd_dir   = (float***)realloc3d((void***)pData->fdnBuf_bnd_dir,
-                                                  nBand, nDir, nSamp, sizeof(float));
-    pData->edcBufFDN_bnd_dir = (float***)realloc3d((void***)pData->edcBufFDN_bnd_dir,
-                                                   nBand, nDir, nSamp, sizeof(float));
-    pData->fdnBuf_sh        = (float**)realloc2d((void**)pData->fdnBuf_sh,
-                                                 nSH, nSamp, sizeof(float));
-    pData->encBeamCoeffs    = (float**)realloc2d((void**)pData->encBeamCoeffs,
-                                                 nSH, nDir, sizeof(float));
-    pData->decBeamCoeffs    = (float**)realloc2d((void**)pData->decBeamCoeffs,
-                                                 nDir, nSH, sizeof(float));
-    
-    /* (Re)allocate buffers that depend only on the number of output channels
-     * OPTIM: These could alternatively only be reallocated when the out design
-     * changes, but it's not heavy and it's more concise */
-    pData->dirGainBufDB     = (float**)realloc2d((void**)pData->dirGainBufDB,
-                                                 nBand, nDir, sizeof(float));
-    pData->t60Buf_omni      = (float*)realloc1d((void*)pData->t60Buf_omni,
-                                                nBand * sizeof(float));
-    pData->t60Buf_dir       = (float**)realloc2d((void**)pData->t60Buf_dir,
-                                                 nBand, nDir, sizeof(float));
-    pData->rdrBuf           = (float*)realloc1d((void*)pData->rdrBuf,
-                                                nBand * sizeof(float));
-    pData->directOnsetIdx_bnd  = (int*)realloc1d((void*)pData->directOnsetIdx_bnd,
-                                                 nBand * sizeof(int));
-    
-    pData->analysisStage = thisStage;
-}
-
-
-void hosirrlib_renderTMP(
-                         void * const hHS
-                         )
-{
-    hosirrlib_data *pData = (hosirrlib_data*)(hHS);
-    printf("\nrenderTMP called.\n"); // dbg
-    
-=======
-    pData->rirBuf_bnd_sh =
-        (float***)realloc3d((void***)pData->rirBuf_bnd_sh, nBand, nSH, nSamp, sizeof(float));
-    pData->rirBuf_bnd_dir =
-        (float***)realloc3d((void***)pData->rirBuf_bnd_dir, nBand, nDir, nSamp, sizeof(float));
-    pData->edcBufOmn_bnd =
-        (float**)realloc2d((void**)pData->edcBufOmn_bnd, nBand, nSamp, sizeof(float));
-    pData->edcBuf_bnd_dir =
-        (float***)realloc3d((void***)pData->edcBuf_bnd_dir, nBand, nDir, nSamp, sizeof(float));
-    pData->fdnBuf_dir = (float**)realloc2d((void**)pData->fdnBuf_dir, nDir, nSamp, sizeof(float));
-    pData->fdnBuf_bnd_dir =
-        (float***)realloc3d((void***)pData->fdnBuf_bnd_dir, nBand, nDir, nSamp, sizeof(float));
-    pData->edcBufFDN_bnd_dir =
-        (float***)realloc3d((void***)pData->edcBufFDN_bnd_dir, // TODO: remove?
-            nBand, nDir, nSamp, sizeof(float));
-    pData->fdnBuf_sh = (float**)realloc2d((void**)pData->fdnBuf_sh, nSH, nSamp, sizeof(float));
-    pData->encBeamCoeffs =
-        (float**)realloc2d((void**)pData->encBeamCoeffs, nSH, nDir, sizeof(float));
-    pData->decBeamCoeffs =
-        (float**)realloc2d((void**)pData->decBeamCoeffs, nDir, nSH, sizeof(float));
-
-    /* (Re)allocate buffers that depend only on the number of output channels
-     * OPTIM: These could alternatively only be reallocated when the out design
-     * changes, but it's not heavy and it's more concise */
-    pData->dirGainBufDB =
-        (float**)realloc2d((void**)pData->dirGainBufDB, nBand, nDir, sizeof(float));
-    pData->t60Buf_omni = (float*)realloc1d((void*)pData->t60Buf_omni, nBand * sizeof(float));
-    pData->t60Buf_dir = (float**)realloc2d((void**)pData->t60Buf_dir, nBand, nDir, sizeof(float));
-    pData->rdrBuf = (float*)realloc1d((void*)pData->rdrBuf, nBand * sizeof(float));
-    pData->directOnsetIdx_bnd =
-        (int*)realloc1d((void*)pData->directOnsetIdx_bnd, nBand * sizeof(int));
-
-    pData->analysisStage = thisStage;
-}
-
-void hosirrlib_renderTMP(void* const hHS)
-{
-    hosirrlib_data* pData = (hosirrlib_data*)(hHS);
-
->>>>>>> 0f764941
-    /* Check if processing should actually go-ahead */
-    if (pData->ambiRIR_status != AMBI_RIR_STATUS_LOADED
-        || pData->lsRIR_status == LS_RIR_STATUS_RENDERED
-        || pData->lsRIR_status == LS_RIR_STATUS_RENDEREDING_ONGOING)
-        return;
-    else
-        pData->lsRIR_status = LS_RIR_STATUS_RENDEREDING_ONGOING;
-
-    strcpy(pData->progressText, "Processing");
-
-    hosirrlib_processRIR(pData, DIRGAIN_DONE);
-
-    /* indicate that rendering is complete */
-    pData->progress0_1 = 1.0f;
-    pData->lsRIR_status = LS_RIR_STATUS_RENDERED;
-}
-
-<<<<<<< HEAD
-
-void hosirrlib_processRIR(
-                          void * const hHS
-                          )
-{
-    hosirrlib_data *pData = (hosirrlib_data*)(hHS);
-    printf("\nprocessRIR called.\n"); // dbg
-    
-    if (pData->analysisStage < ANALYSIS_BUFS_LOADED-1) {
-        printf("! processRIR called before previous stages were completed: %d\n", pData->analysisStage);
-        return;
-    }
-    
-    // TODO: SET CONSTANTS ELSEWHERE
-    const float directOnsetThreshDb = -3.f;     // direct arrival onset threashold (dB below omni peak)
-    const float diffuseOnsetThresh  = 0.707f;   // diffuse onset threashold (normalized scalar below diffuseness peak)
-    const float t60_start_db        = -2.f;     // starting level of t60 measurement (<= 0)
-    const float t60_span_db         = 15.f;     // db falloff span over which t60 is measured (> 0)
-    const int nWin_smooth           = 3;        // number of analysis frames to smooth diffuseness value (framesize: 128, hop: 64)
-    
-    // unpack frequently-used members which are set at this point
-=======
-void hosirrlib_processRIR(void* const hHS, ANALYSIS_STAGE endStage)
-{
-    hosirrlib_data* pData = (hosirrlib_data*)(hHS);
-
-    ANALYSIS_STAGE requiredPreviousStage = ANALYSIS_BUFS_LOADED;
-    checkProperProcessingOrder(pData, requiredPreviousStage, __func__);
-
-    // TODO: set constants elsewhere
-    const float directOnsetThreshDb = -3.f; // direct arrival onset threashold (dB below omni peak)
-    const float diffuseOnsetThresh_shd =
-        0.707f; // diffuse onset threashold (normalized scalar below diffuseness peak)
-    const float diffuseOnsetThresh_mono =
-        0.707f; // diffuse onset threashold (normalized scalar below diffuseness peak)
-    const float t60_start_db = -2.f; // starting level of t60 measurement (<= 0)
-    const float t60_span_db = 15.f; // db falloff span over which t60 is measured (> 0)
-    const int nWin_smooth =
-        3; // number of analysis frames to smooth diffuseness value (framesize: 128, hop: 64)
-    const int maxDirGainAdjustment =
-        12; // maximum ajustment of directional gain allowed (absolute value)
-
->>>>>>> 0f764941
-    const int nBand = pData->nBand;
-    const int nDir  = pData->nDir;
-    const int nSamp = pData->nSamp;
-
-    /* Omni, bandwise analysis */
-
-    if (pData->analysisStage + 1 > endStage)
-        return;
-
-    hosirrlib_splitBands(pData, pData->rirBuf_sh, pData->rirBuf_bnd_sh, 1, BANDS_SPLIT);
-    if (pData->analysisStage + 1 > endStage)
-        return;
-
-    hosirrlib_setDirectOnsetIndices(pData, &pData->rirBuf_sh[0][0], pData->rirBuf_bnd_sh,
-<<<<<<< HEAD
-                                    directOnsetThreshDb,
-                                    DIRECT_ONSETS_FOUND);
-    hosirrlib_setDiffuseOnsetIndex(pData,
-                                   diffuseOnsetThresh,
-                                   nWin_smooth,
-                                   DIFFUSENESS_ONSET_FOUND);
-    hosirrlib_calcEDC_omni(pData, pData->rirBuf_bnd_sh, pData->edcBufOmn_bnd,
-                           nBand, nSamp,
-                           RIR_EDC_OMNI_DONE);
-    hosirrlib_calcT60_omni(pData, pData->edcBufOmn_bnd, pData->t60Buf_omni,
-                           nBand, nSamp,
-                           t60_start_db, t60_span_db, pData->diffuseOnsetIdx,
-                           T60_OMNI_DONE);
-    // Requires: bandwise direct onsets, omni broadband diffuse onset, omni bandwise T60s
-    hosirrlib_calcRDR(pData, pData->rirBuf_bnd_sh, pData->rdrBuf,
-                      nBand, nSamp,
-                      pData->diffuseOnsetIdx,
-                      pData->directOnsetIdx_bnd, // bandwise direct onsets
-                      pData->t60Buf_omni,
-                      RDR_DONE);
-    
-    /* Directional bandwise analysis */
-    
-    hosirrlib_beamformRIR(pData, pData->rirBuf_bnd_sh, pData->rirBuf_bnd_dir,
-                          BEAMFORMED);
-    hosirrlib_calcEDC_beams(pData, pData->rirBuf_bnd_dir, pData->edcBuf_bnd_dir,
-                            nBand, nDir, nSamp,
-                            RIR_EDC_DIR_DONE);
-    hosirrlib_calcT60_beams(pData, pData->edcBuf_bnd_dir, pData->t60Buf_dir,
-                            nBand, nDir, nSamp,
-                            t60_start_db, t60_span_db, pData->diffuseOnsetIdx,
-                            T60_DIR_DONE);
-    hosirrlib_calcDirectionalGainDB(pData, pData->dirGainBufDB,
-                                  t60_start_db, t60_span_db, pData->diffuseOnsetIdx,
-                                  DIRGAIN_DONE);
-}
-
-/* Find the direct onset
- * NOTE: The naive approach is to consider the index of absolute max value
- * in the buffer. However, with synthetic RIRs, like from a shoebox, coincident
- * reflections may have greater magnitude than the direct arrival.
- * So this returns the index of the first value that crosses the
- * (max abs value - threshold).
- *
- * thresh_dB: threshold (pressure, dB) below the absolute max value in the
- *            buffer, above which the onset is considered to have occured. */
-void hosirrlib_setDirectOnsetIndices(
-                                     void* const hHS,
-                                     float* const brdbndBuf,    // 1 x nSamp
-                                     float*** const bndBuf,     // nBand x nSH x nSamp
-                                     const float thresh_dB,
-                                     ANALYSIS_STAGE thisStage
-                                     )
-{
-    hosirrlib_data *pData = (hosirrlib_data*)(hHS);
-    printf("\nsetDirectOnsetIndices called.\n"); // dbg
-    
-    if (pData->analysisStage < thisStage-1) {
-        printf("! setDirectOnsetIndices called before previous stages were completed: %d\n", pData->analysisStage);
-=======
-        directOnsetThreshDb, DIRECT_ONSETS_FOUND);
-    if (pData->analysisStage + 1 > endStage)
-        return;
-
-    if (pData->shOrder > 0) {
-        // SHD SRIR
-        hosirrlib_setDiffuseOnsetIndex_shd(
-            pData, pData->rirBuf_sh, diffuseOnsetThresh_shd, nWin_smooth, DIFFUSENESS_ONSET_FOUND);
-    } else {
-        // Mono RIR
-        hosirrlib_setDiffuseOnsetIndex_mono(pData,
-            &pData->rirBuf_sh[0][0], // ptr to head of first channel (0th-order shd (2D) signal)
-            diffuseOnsetThresh_mono,
-            1024, // window size
-            64, // hop size
-            pData->directOnsetIdx_brdbnd, // start index (center of first window)
-            DIFFUSENESS_ONSET_FOUND);
-    }
-    if (pData->analysisStage + 1 > endStage)
-        return;
-
-    hosirrlib_calcEDC_omni(
-        pData, pData->rirBuf_bnd_sh, pData->edcBufOmn_bnd, nBand, nSamp, EDC_OMNI_DONE);
-    if (pData->analysisStage + 1 > endStage)
-        return;
-
-    hosirrlib_calcT60_omni(pData, pData->edcBufOmn_bnd, pData->t60Buf_omni, nBand, nSamp,
-        t60_start_db, t60_span_db, pData->diffuseOnsetIdx, T60_OMNI_DONE);
-    if (pData->analysisStage + 1 > endStage)
->>>>>>> 0f764941
-        return;
-
-    // Requires: omni broadband diffuse onset, omni bandwise direct onsets, omni bandwise T60s
-    hosirrlib_calcRDR(pData, pData->rirBuf_bnd_sh, pData->rdrBuf, nBand, nSamp,
-        pData->diffuseOnsetIdx, pData->directOnsetIdx_bnd, pData->t60Buf_omni,
-        pData->srcDirectivityFlag, RDR_DONE);
-    if (pData->analysisStage + 1 > endStage)
-        return;
-
-    /* Directional bandwise analysis */
-
-    if (pData->shOrder > 0) { // Only for shd signals, not mono
-
-        hosirrlib_beamformRIR(pData, pData->rirBuf_bnd_sh, pData->rirBuf_bnd_dir, BEAMFORMED);
-        if (pData->analysisStage + 1 > endStage)
-            return;
-
-        hosirrlib_calcEDC_beams(
-            pData, pData->rirBuf_bnd_dir, pData->edcBuf_bnd_dir, nBand, nDir, nSamp, EDC_DIR_DONE);
-        if (pData->analysisStage + 1 > endStage)
-            return;
-
-        hosirrlib_calcT60_beams(pData, pData->edcBuf_bnd_dir, pData->t60Buf_dir, nBand, nDir, nSamp,
-            t60_start_db, t60_span_db, pData->diffuseOnsetIdx, T60_DIR_DONE);
-        if (pData->analysisStage + 1 > endStage)
-            return;
-
-        hosirrlib_calcDirectionalGainDB(pData, pData->dirGainBufDB, t60_start_db, t60_span_db,
-            pData->diffuseOnsetIdx, maxDirGainAdjustment, DIRGAIN_DONE);
-        if (pData->analysisStage + 1 > endStage)
-            return;
-    }
-}
-
-/* Find the direct onset
- * NOTE: The naive approach is to consider the index of absolute max value
- * in the buffer. However, with synthetic RIRs, like from a shoebox, coincident
- * reflections may have greater magnitude than the direct arrival.
- * So this returns the index of the first value that crosses the
- * (max abs value - threshold).
- *
- * thresh_dB: threshold (pressure, dB) below the absolute max value in the
- *            buffer, above which the onset is considered to have occured. */
-void hosirrlib_setDirectOnsetIndices(void* const hHS,
-    float* const brdbndBuf, // 1 x nSamp
-    float*** const bndBuf, // nBand x nSH x nSamp
-    const float thresh_dB, ANALYSIS_STAGE thisStage)
-{
-    hosirrlib_data* pData = (hosirrlib_data*)(hHS);
-
-    checkProperProcessingOrder(pData, thisStage, __func__);
-
-    const int nSamp = pData->nSamp;
-    const int nBand = pData->nBand;
-<<<<<<< HEAD
-    const float  fs = pData->fs;
-    
-=======
-    const float fs = pData->fs;
-
->>>>>>> 0f764941
-    /* Buffer to store signal absolute values (1ch at a time) */
-    float* const vabs_tmp = malloc1d(nSamp * sizeof(float));
-
-    const float srcRecDist = hosirrlib_getSrcRecDistance(hHS);
-    int directOnsetIdx = getDirectOnset_1ch(brdbndBuf, vabs_tmp, thresh_dB, nSamp);
-
-    /* T0: set based on broadband direct onset */
-    const float t0 = ((float)directOnsetIdx / fs) - (srcRecDist / 343.f);
-    pData->directOnsetIdx_brdbnd = HOSIRR_MAX(directOnsetIdx, 0);
-    pData->t0 = t0; // sec
-<<<<<<< HEAD
-    pData->t0Idx = (int)(t0 * fs); // negative value means t0 is before RIR start time
-    
-    // dbg
-    printf("          t0 index: %d\t(%.4f sec)\n", pData->t0Idx, t0);
-    printf("direct onset index: %d\t(%.4f sec)\n", pData->directOnsetIdx_brdbnd, (float)pData->directOnsetIdx_brdbnd / pData->fs);
-    printf("     src->rec dist: %.3f m\n\n"      , srcRecDist);
-    
-=======
-    pData->t0Idx = (int)(t0 * fs); // A negative t0Idx means t0 is before the file begins (RIR can
-                                   // be trimmed ahead of the direct arrival)
-
-    LIBLOG(LGDATA, "     src->rec dist: %.3f m", srcRecDist);
-    LIBLOG(LGDATA, "direct onset index: %d\t(%.4f sec)", pData->directOnsetIdx_brdbnd,
-        (float)pData->directOnsetIdx_brdbnd / pData->fs);
-    LIBLOG(LGDATA, "          t0 index: %d\t(%.4f sec)", pData->t0Idx, t0);
-
->>>>>>> 0f764941
-    /* Bandwise direct onsets */
-    LIBLOG(LGDATA, "Bandwise direct onset indices:");
-    for (int ib = 0; ib < nBand; ib++) {
-        directOnsetIdx = getDirectOnset_1ch(&bndBuf[ib][0][0], // omni band: nBand x nSH x nSamp
-            vabs_tmp, thresh_dB, nSamp);
-        pData->directOnsetIdx_bnd[ib] = HOSIRR_MAX(directOnsetIdx, 0);
-        LIBLOG(LGDATA, "\t(b%d): %d \t(%.4f sec)", ib, pData->directOnsetIdx_bnd[ib],
-            (float)pData->directOnsetIdx_bnd[ib] / pData->fs);
-    }
-
-    pData->analysisStage = thisStage;
-    free(vabs_tmp);
-}
-
-// returns -1 on fail
-<<<<<<< HEAD
-int getDirectOnset_1ch(
-                       const float * const chan,
-                       float * const tmp,           // buffer to hold copied channel data
-                       const float thresh_dB,
-                       const int nSamp
-                       )
-=======
-int getDirectOnset_1ch(const float* const chan,
-    float* tmp, // buffer to hold copied channel data, NULL uses local memory
-    const float thresh_dB, const int nSamp)
->>>>>>> 0f764941
-{
-    int freeLocalBuf = 0;
-    if (tmp == NULL) {
-        freeLocalBuf = 1;
-        tmp = malloc1d(nSamp * sizeof(float));
-    }
-    /* Absolute values of the omni channel */
-    int maxIdx;
-<<<<<<< HEAD
-    utility_svabs(chan, nSamp, tmp);                // abs
-    utility_simaxv(tmp, nSamp, &maxIdx);            // index of max(abs(omni))
-    
-=======
-    utility_svabs(chan, nSamp, tmp); // abs
-    utility_simaxv(tmp, nSamp, &maxIdx); // index of max(abs(omni))
-
->>>>>>> 0f764941
-    /* Index of first index above threshold */
-    float maxVal = tmp[maxIdx];
-    float onsetThresh = maxVal * powf(10.f, thresh_dB / 20.f);
-    const int directOnsetIdx = hosirrlib_firstIndexGreaterThan(tmp, 0, nSamp - 1, onsetThresh);
-
-    if (freeLocalBuf)
-        free(tmp);
-
-    return directOnsetIdx;
-}
-
-<<<<<<< HEAD
-
-/* thresh_fac: threshold (normalized scalar) below the absolute max value in the
- *             buffer, above which the onset is considered to have occured. */
-void hosirrlib_setDiffuseOnsetIndex(
-                                    void* const hHS,
-                                    const float thresh_fac,
-                                    const int nWin_smooth,
-                                    ANALYSIS_STAGE thisStage
-                                    )
-{
-    hosirrlib_data *pData = (hosirrlib_data*)(hHS);
-    printf("\nsetDiffuseOnsetIndex called.\n"); // dbg
-    
-    if (pData->analysisStage < thisStage-1) {
-        printf("! setDiffuseOnsetIndex called before previous stages were completed: %d\n", pData->analysisStage);
-        return;
-    }
-    
-    /* Take a local copy of current configuration to be thread safe */
-    const int nChan    = pData->nDir;
-    const int nBand    = pData->nBand;
-    const float fs     = pData->fs;
-    const int order    = pData->shOrder;
-    const int lenInSig = pData->nSamp;
-    const int winSize  = pData->windowLength;
-    const int nPV      = 4;                         // P-V channels: WXYZ only
-    
-    /* Inits */
-    const int hopSize    = winSize/2;               // time-domain hop (for input)
-    const int fftSize    = winSize*2;               // fftsize = 2*winsize (input is zero-padded)
-    const int nBins_anl  = winSize/2 + 1;           // nBins used for analysis
-    const int nBins_syn  = fftSize/2 + 1;           // nBins used for synthesis
-    const int lenSig_pad = winSize/2 + lenInSig + winSize*2; // winsize/2 at head, sinsize*2 at tail
-    float_complex pvCOV[4][4];
-    
-    /* Smoothing constant, a refactoring of:
-     * tau          = (hopsize * nwin_smooth) / fs; <-- smoothing coefficient
-     * smooth_const = expf( -1.f / (tau * fs / (float)hopsize)); <-- "decay" */
-    const float smooth_const = expf( -1.f / (float)nWin_smooth);
-    
-    printf("diffuseness smoothing coeff: %.3f vs const %.3f\n", smooth_const, ALPHA_DIFF_COEFF); //dbg
-    
-=======
-/* thresh_fac: threshold (normalized scalar) below the absolute max value in the
- *             buffer, above which the onset is considered to have occured.
- * NOTE: rirBuf_sh is expected to be ACN-N3D
- */
-void hosirrlib_setDiffuseOnsetIndex_shd(void* const hHS, float** const rirBuf_sh,
-    const float thresh_fac, const int nWin_smooth, ANALYSIS_STAGE thisStage)
-{
-    hosirrlib_data* pData = (hosirrlib_data*)(hHS);
-
-    checkProperProcessingOrder(pData, thisStage, __func__);
-
-    /* Take a local copy of current configuration to be thread safe */
-    const int nChan = pData->nDir;
-    const int nBand = pData->nBand;
-    const float fs = pData->fs;
-    const int order = pData->shOrder;
-    const int lenInSig = pData->nSamp;
-    const int winSize = pData->windowLength;
-    const int nPV = 4; // P-V channels: WXYZ only
-
-    /* Inits */
-    const int hopSize = winSize / 2; // time-domain hop (for input)
-    const int fftSize = winSize * 2; // fftsize = 2*winsize (input is zero-padded)
-    const int nBins_anl = winSize / 2 + 1; // nBins used for analysis
-    const int nBins_syn = fftSize / 2 + 1; // nBins used for synthesis
-    const int lenSig_pad =
-        winSize / 2 + lenInSig + winSize * 2; // winsize/2 at head, sinsize*2 at tail
-    float_complex pvCOV[4][4];
-
-    /* Smoothing constant, a refactoring of:
-     * tau          = (hopsize * nwin_smooth) / fs; <-- smoothing coefficient
-     * smooth_const = expf( -1.f / (tau * fs / (float)hopsize)); <-- "decay" */
-    const float smooth_const = expf(-1.f / (float)nWin_smooth);
-
-    LIBLOG(
-        LGDATA, "diffuseness smoothing coeff: %.3f vs const %.3f", smooth_const, ALPHA_DIFF_COEFF);
-
->>>>>>> 0f764941
-    /* Max freq bin to calculate diffuseness */
-    float nearestVal = 10e5f;
-    int maxDiffFreq_idx = 0;
-    for (int i = 0; i < nBins_anl; i++) {
-        // bin_idx * binwidth (Hz)
-        // float tmp = fabsf((float)i * (fs / (float)winsize) - MAX_DIFF_FREQ_HZ); // TODO: should
-        // be fs/fftsize, not fs/winsize?
-        float tmp = fabsf((float)i * (fs / (float)fftSize) - MAX_DIFF_FREQ_HZ);
-        if (tmp < nearestVal) {
-            nearestVal = tmp;
-            maxDiffFreq_idx = i;
-        }
-    }
-<<<<<<< HEAD
-    
-    printf("num diffuseness / analysis bins: %d / %d\n", maxDiffFreq_idx+1, nBins_anl); // dbg
-    
-    float * pvir, * pvir_pad, * win, * insig_win, * diff_frames;
-    float_complex * inspec_anl, * inspec_syn, * pvspec_win;
-    void * hFFT_syn; // for FFT
-    
-    /* Make local copy of the Ambi RIR, in WXYZ ordering */
-    // OPTIM: pvir to 2D ptr?
-    pvir = malloc1d(nPV * lenInSig * sizeof(float));
-    int acnOrder[4] = {0, 3, 1, 2};                 // w y z x -> w x y z
-    for(int i = 0; i < nPV; i++) {
-        int inIdx = acnOrder[i];                    // TODO: Assumes ACN-N3D
-        memcpy(&pvir[i * lenInSig],
-               &pData->rirBuf_sh[inIdx][0],
-               lenInSig * sizeof(float));
-=======
-
-    LIBLOG(LGDATA, "num diffuseness / analysis bins: %d / %d", maxDiffFreq_idx + 1, nBins_anl);
-
-    float *pvir, *pvir_pad, *win, *insig_win, *diff_frames;
-    float_complex *inspec_anl, *inspec_syn, *pvspec_win;
-    void* hFFT_syn; // for FFT
-
-    /* Make local copy of the Ambi RIR, from ACN to pressure-velocity (WXYZ) ordering */
-    pvir = malloc1d(nPV * lenInSig * sizeof(float));
-    int acnOrder[4] = { 0, 3, 1, 2 };
-    for (int i = 0; i < nPV; i++) {
-        int inIdx = acnOrder[i]; // w y z x -> w x y z
-        memcpy(&pvir[i * lenInSig], &rirBuf_sh[inIdx][0], lenInSig * sizeof(float));
->>>>>>> 0f764941
-    };
-
-    /* Scale XYZ to normalized velocity from N3D */
-    float velScale = 1.f / sqrtf(3.f);
-<<<<<<< HEAD
-    utility_svsmul(&pvir[1 * lenInSig], &velScale,
-                   (nPV-1) * lenInSig, &pvir[1 * lenInSig]);
-    
-    /* Normalise so the peak of the omni is 1 */
-    int peakIdx;
-    utility_simaxv(pvir, lenInSig, &peakIdx);       // index of max(abs(omni))
-=======
-    utility_svsmul(&pvir[1 * lenInSig], &velScale, (nPV - 1) * lenInSig, &pvir[1 * lenInSig]);
-
-    /* Normalise so the peak of the omni is 1 */
-    int peakIdx;
-    utility_simaxv(pvir, lenInSig, &peakIdx); // index of max(abs(omni))
->>>>>>> 0f764941
-    float peakNorm = 1.0f / fabsf(pvir[peakIdx]);
-    utility_svsmul(pvir, &peakNorm, nPV * lenInSig, pvir);
-
-    /* Zero pad the signal's start and end for STFT
-     * winsize/2 at head, winsize*2 at tail */
-    pvir_pad = calloc1d(nPV * lenSig_pad, sizeof(float));
-    for (int i = 0; i < nPV; i++) {
-        memcpy(&pvir_pad[i * lenSig_pad + (winSize / 2)], &(pvir[i * lenInSig]),
-            lenInSig * sizeof(float));
-    }
-
-    /* Transform window (symmetric Hann - 'hanning' in matlab) */
-    win = malloc1d(winSize * sizeof(float));
-<<<<<<< HEAD
-    for(int i = 0; i < winSize; i++)
-        win[i] = powf( sinf((float)i * (M_PI / (float)winSize)), 2.0f );
-    
-=======
-    for (int i = 0; i < winSize; i++)
-        win[i] = powf(sinf((float)i * (M_PI / (float)winSize)), 2.0f);
-
->>>>>>> 0f764941
-    /* Mem alloc for diffuseness of each window */
-    int nDiffFrames = (int)((lenInSig + (2 * winSize)) / hopSize + 0.5f);
-    diff_frames = calloc1d(nDiffFrames, sizeof(float));
-
-    /* Mem alloc for a single window of processing */
-<<<<<<< HEAD
-    insig_win  = calloc1d(fftSize, sizeof(float));                  // for single-channel fft
-    inspec_syn = calloc1d(nPV * nBins_syn, sizeof(float_complex));  // store 4-ch fft
-    inspec_anl = calloc1d(nPV * nBins_anl, sizeof(float_complex));
-    pvspec_win = malloc1d(nPV * nBins_anl * sizeof(float_complex));
-    
-=======
-    insig_win = calloc1d(fftSize, sizeof(float)); // for single-channel fft
-    inspec_syn = calloc1d(nPV * nBins_syn, sizeof(float_complex)); // store 4-ch fft
-    inspec_anl = calloc1d(nPV * nBins_anl, sizeof(float_complex));
-    pvspec_win = malloc1d(nPV * nBins_anl * sizeof(float_complex));
-
->>>>>>> 0f764941
-    saf_rfft_create(&hFFT_syn, fftSize);
-
-    /* Initialize 'prev' intensity and energy vars such that initital
-     * diffuseness = 0 (appropriate in context of SRIR analysis) */
-    float prev_ixyz_smooth[3] = { 1.f, 0.f, 0.f };
-<<<<<<< HEAD
-    float prev_energy_smooth  = 1.f;
-    
-    /* Window processing */
-    
-    strcpy(pData->progressText,"Analyzing diffuseness");
-    
-=======
-    float prev_energy_smooth = 1.f;
-
-    /* Window processing */
-
->>>>>>> 0f764941
-    int irIdx = 0; // sample frame index into pvir_pad, increments by hopsize
-    int hopCount = 0;
-    while (irIdx + winSize < lenInSig + 2 * winSize) {
-        /* update progress */
-        pData->progress0_1 = (float)irIdx / (float)(lenInSig + 2 * winSize);
-
-        /* Transform to frequency domain, one channel at a time */
-        for (int ipv = 0; ipv < nPV; ipv++) {
-            // window the input, placing it into a zero-padded buffer insig_win
-            for (int j = 0; j < winSize; j++)
-                insig_win[j] = win[j] * pvir_pad[(ipv * lenSig_pad) + irIdx + j];
-
-            // full fft, put in inspec_syn
-            saf_rfft_forward(hFFT_syn, insig_win, &inspec_syn[ipv * nBins_syn]);
-
-            for (int j = 0, k = 0; j < nBins_anl; j++, k += fftSize / winSize)
-                inspec_anl[(ipv * nBins_anl) + j] = inspec_syn[(ipv * nBins_syn) + k];
-        }
-<<<<<<< HEAD
-        
-        /* Copy spectrum of windowed input channels into pvspec_win (nPV * nBins_anl) */
-        for(int i = 0; i < nPV; i++)
-            memcpy(&pvspec_win[i * nBins_anl],
-                   &inspec_anl[i * nBins_anl],
-                   nBins_anl * sizeof(float_complex));
-                    
-=======
-
-        /* Copy spectrum of windowed input channels into pvspec_win (nPV * nBins_anl) */
-        for (int i = 0; i < nPV; i++)
-            memcpy(&pvspec_win[i * nBins_anl], &inspec_anl[i * nBins_anl],
-                nBins_anl * sizeof(float_complex));
-
->>>>>>> 0f764941
-        /* Compute broadband covariance matrix */
-        const float_complex calpha = cmplxf(1.0f, 0.0f), cbeta = cmplxf(0.0f, 0.0f);
-        cblas_cgemm(CblasRowMajor, CblasNoTrans, CblasConjTrans, 4, 4, maxDiffFreq_idx + 1, &calpha,
-            pvspec_win, nBins_anl, pvspec_win, nBins_anl, &cbeta, FLATTEN2D(pvCOV), 4);
-
-        /* Compute broadband intensity and energy */
-        float intensity[3], energy;
-        for (int i = 0; i < 3; i++)
-            intensity[i] = crealf(pvCOV[1 + i][0]);
-        energy = 0.0f;
-<<<<<<< HEAD
-        for(int i = 0; i < 4; i++)
-            energy += crealf(pvCOV[i][i])*0.5f;
-        
-        /* Estimating and time averaging of broadband diffuseness */
-        float ixyz_smooth[3], energy_smooth, iaMag_smooth;
-        iaMag_smooth = 0.0f;
-        for(int i = 0; i < 3; i++) {
-            ixyz_smooth[i] = ( (1.0f-smooth_const) * intensity[i] ) + ( smooth_const * prev_ixyz_smooth[i] );
-            prev_ixyz_smooth[i] = ixyz_smooth[i];
-            iaMag_smooth += powf( ixyz_smooth[i], 2.0f );
-=======
-        for (int i = 0; i < 4; i++)
-            energy += crealf(pvCOV[i][i]) * 0.5f;
-
-        /* Estimating and time averaging of broadband diffuseness */
-        float ixyz_smooth[3], energy_smooth, iaMag_smooth;
-        iaMag_smooth = 0.0f;
-        for (int i = 0; i < 3; i++) {
-            ixyz_smooth[i] =
-                ((1.0f - smooth_const) * intensity[i]) + (smooth_const * prev_ixyz_smooth[i]);
-            prev_ixyz_smooth[i] = ixyz_smooth[i];
-            iaMag_smooth += powf(ixyz_smooth[i], 2.0f);
->>>>>>> 0f764941
-        }
-        iaMag_smooth = sqrtf(iaMag_smooth);
-        energy_smooth = ((1.0f - smooth_const) * energy) + (smooth_const * prev_energy_smooth);
-        prev_energy_smooth = energy_smooth;
-<<<<<<< HEAD
-        
-        /* Store broadband diffuseness value and advance */
-        diff_frames[hopCount] = 1.0f - ( iaMag_smooth / (energy_smooth + 2.23e-10f) );
-=======
-
-        /* Store broadband diffuseness value and advance */
-        diff_frames[hopCount] = 1.0f - (iaMag_smooth / (energy_smooth + 2.23e-10f));
->>>>>>> 0f764941
-        irIdx += hopSize;
-        hopCount++;
-    }
-
-    /* Diffuse onset */
-<<<<<<< HEAD
-    
-    int hopIdx_direct, maxWinIdx;
-    /* Begin search for max diffuseness at the first window containing the
-     * direct arrival, where we can expect low diffuseness */
-    int directIdx_tmp = pData->directOnsetIdx_brdbnd - hopSize;
-    if (directIdx_tmp <= 0) {
-        hopIdx_direct = 0;
-    } else {
-        hopIdx_direct = (int)ceilf((float)directIdx_tmp / hopSize);
-    };
-    utility_simaxv(&diff_frames[hopIdx_direct],
-                   nDiffFrames - hopIdx_direct,
-                   &maxWinIdx);
-    maxWinIdx += hopIdx_direct; // add the starting position back
-    
-    /* Index of first index above threshold */
-    const float maxVal      = diff_frames[maxWinIdx];
-    const float onsetThresh = maxVal * thresh_fac;
-    const int   onsetWinIdx = hosirrlib_firstIndexGreaterThan(diff_frames, 0, nDiffFrames-1, onsetThresh);
-    
-    /* NOTE: Normally we'd assume the _sample_ onset index is in the middle
-     * of the window. I.e. onsetWinIdx * hopsize + winsize/2.
-     * But because pvsig was zero-padded at the head by winsize/2, we can omit
-     * that offset here. */
-    float diffuseOnsetIdx = onsetWinIdx * hopSize;
-    
-    if (maxVal < pData->diffuseMin) {
-        hosirr_print_warning("Diffuseness didn't exceed the valid threshold.\nFalling back on directOnset + directOnsetFallbackDelay.");
-        diffuseOnsetIdx = pData->directOnsetIdx_brdbnd + (int)(pData->diffuseOnsetFallbackDelay * fs);
-=======
-
-    /* Begin search for max diffuseness at the first window containing the
-     * direct arrival, where we can expect low diffuseness */
-    int directStartIdx = HOSIRR_MAX(pData->directOnsetIdx_brdbnd - hopSize, 0);
-    int directHopIdx = (int)ceilf((float)directStartIdx / hopSize);
-    int maxHopIdx;
-    utility_simaxv(&diff_frames[directHopIdx], nDiffFrames - directHopIdx, &maxHopIdx);
-    maxHopIdx += directHopIdx; // add the starting position back
-
-    /* Index of first window above threshold */
-    const float diffuseMax = diff_frames[maxHopIdx];
-    const float onsetThresh = diffuseMax * thresh_fac;
-    const int onsetHopIdx =
-        hosirrlib_firstIndexGreaterThan(diff_frames, directHopIdx, nDiffFrames - 1, onsetThresh);
-
-    /* NOTE: Normally we'd assume the sample onset index is in the middle of the
-     * window. I.e. onsetWinIdx * hopsize + winsize/2. But because pvsig was
-     * zero-padded at the head by winsize/2, we can omit that offset here. */
-    int diffuseOnsetIdx = onsetHopIdx * hopSize;
-
-    if (diffuseMax < pData->diffuseMin) {
-        hosirr_print_warning("Diffuseness didn't exceed the valid threshold.\nFalling back on "
-                             "directOnset + directOnsetFallbackDelay.");
-        diffuseOnsetIdx =
-            pData->directOnsetIdx_brdbnd + (int)(pData->diffuseOnsetFallbackDelay * fs);
->>>>>>> 0f764941
-    }
-    /* Diffuse onset sample index.
-     * This is the integer sample position in the the analyzed buffer. */
-    pData->diffuseOnsetIdx = diffuseOnsetIdx;
-<<<<<<< HEAD
-    // Diffuse onset time in the _room_, relative to T0, which can be before beginning of input buffer
-    pData->diffuseOnsetSec = ((float)diffuseOnsetIdx / fs) - pData->t0;
-    
-    // dbg
-    printf("     begin search at hop idx: %d\n",            hopIdx_direct);
-    printf("       diffuse onset win idx: %d\n",            onsetWinIdx);
-    printf("    diffuse onset sample idx: %d (%.3f sec)\n", pData->diffuseOnsetIdx, (float)pData->diffuseOnsetIdx / pData->fs);
-    printf(" t0-adjusted diff onset time: %.3f sec\n",      pData->diffuseOnsetSec);
-    printf("         diffuse max win idx: %d\n",            maxWinIdx);
-    printf("           diffuse max value: %.3f\n",          maxVal);
-    printf("        diffuse onset thresh: %.3f\n",          onsetThresh);
-    
-    /* Sanity checks */
-    // ... time events are properly increasing
-    if ((pData->t0Idx > pData->directOnsetIdx_brdbnd) ||
-        (pData->directOnsetIdx_brdbnd > pData->diffuseOnsetIdx))
-        hosirr_print_error("Order of analyzed events isn't valid. Should be t0Idx < directOnsetIdx < diffuseOnsetIdx.");
-    // ... diffuse onset (from t0) is positive
-    if (pData->diffuseOnsetSec <= 0)
-        hosirr_print_error("Diffuse onset is negative");
-    
-=======
-    /* Diffuse onset time.
-     * This is the acoustic property of the room. It is relative to t0, the time
-     * at which the sound is emitted from the source (which can be before
-     * beginning of the provided buffer, e.g. if the silence preceding the
-     * direct arrival was trimmed from the recording). */
-    pData->diffuseOnsetSec = ((float)diffuseOnsetIdx / fs) - pData->t0;
-
-    LIBLOG(LGDATA, "     begin search at hop idx: %d", directHopIdx);
-    LIBLOG(LGDATA, "       diffuse onset win idx: %d", onsetHopIdx);
-    LIBLOG(LGDATA, "    diffuse onset sample idx: %d (%.3f sec)", pData->diffuseOnsetIdx,
-        (float)pData->diffuseOnsetIdx / pData->fs);
-    LIBLOG(LGDATA, " t0-adjusted diff onset time: %.3f sec", pData->diffuseOnsetSec);
-    LIBLOG(LGDATA, "         diffuse max hop idx: %d", maxHopIdx);
-    LIBLOG(LGDATA, "           diffuse max value: %.3f", diffuseMax);
-    LIBLOG(LGDATA, "        diffuse onset thresh: %.3f", onsetThresh);
-
-    /* Sanity checks */
-    // Time events should be properly increasing
-    if ((pData->t0Idx >= pData->directOnsetIdx_brdbnd)
-        || (pData->directOnsetIdx_brdbnd > pData->diffuseOnsetIdx)) {
-        LIBLOG(LGDATA, "t0Idx = %d \ndirectOnsetIdx_brdbnd = %d \ndiffuseOnsetIdx = %d",
-            pData->t0Idx, pData->directOnsetIdx_brdbnd, pData->diffuseOnsetIdx);
-        hosirr_print_error("! Order of analyzed events isn't valid. Should be t0Idx < "
-                           "directOnsetIdx < diffuseOnsetIdx.");
-    }
-    // Diffuse onset from t0 should be positive
-    if (pData->diffuseOnsetSec < 0)
-        hosirr_print_error("! Diffuse onset is negative");
-
->>>>>>> 0f764941
-    pData->analysisStage = thisStage;
-
-    // Cleanup
-    free(pvir);
-    free(pvir_pad);
-    free(win);
-    free(diff_frames);
-    free(insig_win);
-    free(inspec_anl);
-    free(inspec_syn);
-    free(pvspec_win);
-    saf_rfft_destroy(&hFFT_syn);
-}
-
-<<<<<<< HEAD
-/* Freq-domain band filtering via FD convolution
- * removeFiltDelay : true will truncate the head and tail of the filtered
- *                   signal, instead of (only) the tail. So either way, the
- *                   written output will always be pData->nSamp for each channel. */
-void hosirrlib_splitBands(
-                          void* const hHS,
-                          float** const inBuf,
-                          float*** const bndBuf,
-                          int removeFiltDelay, // flag: 0/1
-                          ANALYSIS_STAGE thisStage
-                          )
-{
-    hosirrlib_data *pData = (hosirrlib_data*)(hHS);
-    printf("\nsplitBands called.\n"); // dbg
-    
-    if (pData->analysisStage < thisStage-1) {
-        printf("! splitBands called before previous stages were completed: %d\n", pData->analysisStage);
-        return;
-=======
-/* Diffuseness based on echo density:
- * Abel & Huang 2006, "A simple, robust measure of reverberation echo
- * density", In: Proc. of the 121st AES Convention, San Francisco */
-void hosirrlib_setDiffuseOnsetIndex_mono(void* const hHS, float* const monoBuf,
-    const float thresh_fac,
-    const int winSize, // will be made even, rounding down
-    const int hopSize,
-    const int startSamp, // center of first window
-    ANALYSIS_STAGE thisStage)
-{
-    hosirrlib_data* pData = (hosirrlib_data*)(hHS);
-
-    checkProperProcessingOrder(pData, thisStage, __func__);
-
-    const int nBand = pData->nBand;
-    const float fs = pData->fs;
-    const int nSamp = pData->nSamp;
-    const int wsize = winSize - (winSize % 2); // make sure it's even
-    const int halfWsize = wsize / 2;
-    const float erfcNorm = 1.f / 0.317310507862914f; // 1 / erfc(1 / sqrt(2))
-    const int nHops = (int)((nSamp - startSamp - wsize - halfWsize) / hopSize);
-
-    if (nHops < 1) {
-        hosirr_print_error("[setDiffuseOnsetIndex_mono] buffer is smaller than the window size.");
-    }
-
-    float* const window = malloc1d(wsize * sizeof(float));
-    getWindowingFunction(WINDOWING_FUNCTION_HANN, wsize, window);
-    float winnorm = 1.f / sumf(window, wsize);
-    utility_svsmul(window, &winnorm, wsize, NULL);
-
-    int foundOnset = 0;
-    int hopIdx = 0;
-    int winStart = startSamp - halfWsize; // center the window at startSamp (OK to start at 0)
-    int winOffset;
-    double echoDens;
-    for (int ih = 0; ih < nHops; ih++) {
-        winStart = winStart + hopSize;
-
-        int thisWsize, bufOffset;
-        if (winStart < 0) { // window starts at negative index
-            thisWsize = wsize + winStart;
-            bufOffset = 0;
-            winOffset = abs(winStart);
-        } else {
-            thisWsize = wsize;
-            bufOffset = winStart;
-            winOffset = 0;
-        }
-
-        // accumulate windowed, squared signal for standard deviation
-        double sum_sd = 0.f;
-        for (int iw = 0; iw < thisWsize; iw++) {
-            const float sig = monoBuf[bufOffset + iw];
-            //            LIBLOG(LGDATA, "sig[%d, %d]:  %.3f", iw, bufOffset+iw,
-            //            monoBuf[bufOffset+iw]);
-            //
-            sum_sd += sig * sig * window[winOffset + iw];
-        }
-        double sd = sqrt(sum_sd);
-
-        // sum window scaled by tip count for echo density
-        double sum_ed = 0.f;
-        for (int iw = 0; iw < thisWsize; iw++) {
-            if (fabsf(monoBuf[bufOffset + iw]) > sd)
-                sum_ed += window[winOffset + iw];
-        }
-        //        LIBLOG(LGDATA, "win data\n\twinOffset: %d\n\tbufOffset: %d\n\tsum_sd: %.3f",
-        //        winOffset, bufOffset, sum_sd);
-
-        // normalized echo densty
-        echoDens = sum_ed * erfcNorm;
-        LIBLOG(LGDATA, "[%d] winStart: %d, sampAt: %d, echoDens: %.3f", ih, winStart,
-            winStart + halfWsize, echoDens);
-
-        if (echoDens >= thresh_fac) {
-            LIBLOG(LGDATA,
-                "FOUND onset\n\t hopidx: %d\n\t sum_sd: %.3f"
-                "\n\t sd: %.3f \n\t sum_ed: %.3f\n\t "
-                "echoDens: %.3f\n\t thresh_fac: %.3f",
-                hopIdx, sum_sd, sd, sum_ed, echoDens, thresh_fac);
-            foundOnset = 1;
-            break;
-        }
-
-        hopIdx++;
-    }
-
-    int diffuseOnsetIdx;
-    if (foundOnset) {
-        // We're calling the onset the center of the window where the measure is
-        // most "sensitive". Could alternatively linearly interp between prev
-        // window peak and this one.
-        diffuseOnsetIdx = winStart + halfWsize;
-    } else {
-        hosirr_print_warning("Echo density (diffuseness) didn't exceed the threshold.\nFalling "
-                             "back on directOnset + directOnsetFallbackDelay.");
-        diffuseOnsetIdx =
-            pData->directOnsetIdx_brdbnd + (int)(pData->diffuseOnsetFallbackDelay * fs);
->>>>>>> 0f764941
-    }
-    // Diffuse onset sample index in the _input buffer_
-    pData->diffuseOnsetIdx = diffuseOnsetIdx;
-    // Diffuse onset time in the _room_, from t0, which can be before beginning
-    // of input the buffer
-    pData->diffuseOnsetSec = ((float)diffuseOnsetIdx / fs) - pData->t0;
-
-    LIBLOG(LGDATA, "       diffuse onset win idx: %d", hopIdx);
-    LIBLOG(LGDATA, "    diffuse onset sample idx: %d (%.3f sec)", pData->diffuseOnsetIdx,
-        (float)pData->diffuseOnsetIdx / pData->fs);
-    LIBLOG(LGDATA, " t0-adjusted diff onset time: %.3f sec", pData->diffuseOnsetSec);
-    LIBLOG(LGDATA, "           diffuse max value: %.3f", echoDens);
-    LIBLOG(LGDATA, "        diffuse onset thresh: %.3f", thresh_fac);
-
-    /* Sanity checks */ // TODO: Move to helper func
-    //  Time events should be properly increasing
-    if ((pData->t0Idx >= pData->directOnsetIdx_brdbnd)
-        || (pData->directOnsetIdx_brdbnd >= pData->diffuseOnsetIdx)) {
-        LIBLOG(LGDATA, "t0Idx = %d \ndirectOnsetIdx_brdbnd = %d \ndiffuseOnsetIdx = %d",
-            pData->t0Idx, pData->directOnsetIdx_brdbnd, pData->diffuseOnsetIdx);
-        hosirr_print_error("Order of analyzed events isn't valid. Should be t0Idx < directOnsetIdx "
-                           "< diffuseOnsetIdx.");
-    }
-    //  Diffuse onset from t0 should be positive
-    if (pData->diffuseOnsetSec < 0)
-        hosirr_print_error("Diffuse onset is negative");
-
-    pData->analysisStage = thisStage;
-
-    free(window);
-}
-
-/* Freq-domain band filtering via FD convolution
- * removeFiltDelay : true will truncate the head and tail of the filtered
- *                   signal, instead of (only) the tail. So either way, the
- *                   written output will always be pData->nSamp for each channel. */
-void hosirrlib_splitBands(void* const hHS, float** const inBuf, float*** const bndBuf,
-    int removeFiltDelay, // flag: 0/1
-    ANALYSIS_STAGE thisStage)
-{
-    hosirrlib_data* pData = (hosirrlib_data*)(hHS);
-
-    checkProperProcessingOrder(pData, thisStage, __func__);
-
-    const int nInSamp = pData->nSamp; // TODO: assumes nsamp of outbuf == nsamp of RIR
-    const int filtOrder = pData->bandFiltOrder;
-
-    int startCopyIdx;
-    if (removeFiltDelay) {
-        startCopyIdx = (int)(filtOrder / 2.f); // length of filter delay (floor)
-    } else {
-        startCopyIdx = 0;
-    }
-<<<<<<< HEAD
-    
-=======
-
->>>>>>> 0f764941
-    /* Apply filterbank to rir_bands
-     * Because of fftconv's indexing, it expects filter coefficients
-     * for each channel. So we do one band/channel at a time.
-     * The output length will be nSamp + filtOrder.
-     * See fftconv(): y_len = x_len + h_len - 1; */
-    float* stage = malloc1d((nInSamp + filtOrder) * sizeof(float));
-
-<<<<<<< HEAD
-    for(int ish = 0; ish < pData->nSH; ish++) {
-        for(int ib = 0; ib < pData->nBand; ib++) {
-            fftconv(&inBuf[ish][0],                     // input: 1 channel at a time
-                    &pData->H_bandFilt[ib][0],          // band filter coeffs
-                    nInSamp,                            // input length
-                    filtOrder + 1,                      // filter length
-                    1,                                  // 1 channel at a time
-                    stage);                             // write to staging buffer
-=======
-    for (int ish = 0; ish < pData->nSH; ish++) {
-        for (int ib = 0; ib < pData->nBand; ib++) {
-            fftconv(&inBuf[ish][0], // input: 1 channel at a time
-                &pData->H_bandFilt[ib][0], // band filter coeffs
-                nInSamp, // input length
-                filtOrder + 1, // filter length
-                1, // 1 channel at a time
-                stage); // write to staging buffer
->>>>>>> 0f764941
-
-            /* Copy staging buffer to out */
-            memcpy((void*)&bndBuf[ib][ish][0], &stage[startCopyIdx], nInSamp * sizeof(float));
-        }
-    }
-
-    pData->analysisStage = thisStage;
-    free(stage);
-}
-
-/* Calc bandwise RDR of the omni channel */
-<<<<<<< HEAD
-void hosirrlib_calcRDR(
-                       void* const hHS,
-                       float*** const shInBuf,          // nband x nsh x nsamp
-                       float* const rdrBuf,             // nband x 1
-                       const int nBand,
-                       const int nSamp,
-                       const int diffuseOnsetIdx,
-                       int * const directOnsetIdx_bnd,  // bandwise direct onsets
-                       float * const t60Buf_omni,
-                       ANALYSIS_STAGE thisStage)
-{
-    hosirrlib_data *pData = (hosirrlib_data*)(hHS);
-    printf("\ncalcRDR called.\n"); // dbg
-    
-    if (pData->analysisStage < thisStage-1) {
-        printf("! calcRDR called before previous stages were completed: %d\n", pData->analysisStage);
-        return;
-    }
-    
-    // TODO: make these config constants?
-    const int nCyclePerWin = 2;                 // size of the direct onset window as multiple of wavelength of band center freq
-    const float minWinSizeSec = 0.0025f;        // in case high freq window sizes get too small
-    const float winAlignFac = 0.4f;             // where to align the window relative to the direct onset. 0.0 window begins at onset, 0.5 window centered around the onset
-    const float srcRecDist = HOSIRR_MAX(        // source distance clipped at 25cm
-                                        hosirrlib_getSrcRecDistance(hHS), 0.25);
-    
-=======
-void hosirrlib_calcRDR(void* const hHS,
-    float*** const shInBuf, // nband x nsh x nsamp
-    float* const rdrBuf, // nband x 1
-    const int nBand, const int nSamp, const int diffuseOnsetIdx,
-    int* const directOnsetIdx_bnd, // bandwise direct onsets
-    float* const t60Buf_omni, const int srcDirectivityFlag, ANALYSIS_STAGE thisStage)
-{
-    hosirrlib_data* pData = (hosirrlib_data*)(hHS);
-
-    checkProperProcessingOrder(pData, thisStage, __func__);
-
-    // TODO: make these config constants?
-    const int nCyclePerWin =
-        2; // size of the direct onset window as multiple of wavelength of band center freq
-    const float minWinSizeSec = 0.0025f; // limit minimum window size (esp. high frequencies)
-    const float winAlignFac = 0.4f; // where to align the window relative to the direct onset. 0.0
-                                    // window begins at onset, 0.5 window centered around the onset
-    const float srcRecDist = HOSIRR_MAX( // source distance clipped at 25cm
-        hosirrlib_getSrcRecDistance(hHS), 0.25);
-
-    LIBLOG(LGDATA, "Source directivity FLAG: %d", srcDirectivityFlag);
-
->>>>>>> 0f764941
-    for (int ib = 0; ib < nBand; ib++) {
-
-        /* Direct energy */
-
-        float winSizeSec = 1.f / pData->bandCenterFreqs[ib];
-        winSizeSec = winSizeSec * nCyclePerWin; // winsize to n cycles
-        winSizeSec =
-            HOSIRR_MAX(winSizeSec, minWinSizeSec); // clip winsize to at least minWinSizeSec
-        int winSize_direct = (int)(winSizeSec * pData->fs + 0.5f);
-
-        const int winSize_preOnset = (int)(winSize_direct * winAlignFac);
-<<<<<<< HEAD
-        
-=======
-
->>>>>>> 0f764941
-        int winStart_direct = directOnsetIdx_bnd[ib] - winSize_preOnset;
-        if (winStart_direct < 0) {
-            LIBLOG(LGDATA, "! Clipping direct window [%d], windowStart: %d ", ib, winStart_direct);
-            winSize_direct =
-                winSize_direct + winStart_direct; // window shrinks to maintain alignment with onset
-            winStart_direct = 0;
-        }
-
-        // Window end sample (exclusive)
-        int winEnd_direct = winStart_direct + winSize_direct;
-        if (winEnd_direct > nSamp)
-            winEnd_direct = nSamp;
-
-        double directEnergy_sum = 0.f;
-        for (int is = winStart_direct; is < winEnd_direct; is++) {
-            // Omni pressure from this band, scaled to bring source to 1m
-            float directPress = shInBuf[ib][0][is] * srcRecDist;
-            directEnergy_sum += directPress * directPress;
-        }
-        // LIBLOG(LGDATA, "direct onset [%d] \twinsize: %d->%d [%d %d]",
-        //       ib, (int)(winSizeSec * pData->fs + 0.5f), winEnd_direct-winStart_direct,
-        //       winStart_direct, winEnd_direct);
-
-        /* Diffuse energy */
-
-        // Diffuse energy measured up to T30 time after the diffuse onset to
-        // avoid noise floor
-        float t30 = t60Buf_omni[ib] * 0.5f;
-<<<<<<< HEAD
-        int winSize_diffuse  = (int)(t30 * pData->fs);
-        // window start (inclusive) and end (exclusive) sample
-=======
-        int winSize_diffuse = (int)(t30 * pData->fs);
-        // Window start (inclusive) and end (exclusive) sample
->>>>>>> 0f764941
-        int winStart_diffuse = HOSIRR_MAX(diffuseOnsetIdx, winEnd_direct);
-        int winEnd_diffuse = HOSIRR_MIN(winStart_diffuse + winSize_diffuse, nSamp);
-        double diffuseEnergy_sum = 0.f;
-        for (int is = winStart_diffuse; is < winEnd_diffuse; is++) {
-            diffuseEnergy_sum +=
-                shInBuf[ib][0][is] * shInBuf[ib][0][is]; // omni energy from this band
-        }
-
-        /* RDR */
-
-        // Source directivity not accounted for (assumed omni)
-        // For DDR: ddr_bnd_db(ib) = rdr_bnd_db(ib) - 41;
-        rdrBuf[ib] = diffuseEnergy_sum / directEnergy_sum;
-<<<<<<< HEAD
-        
-        //dbg
-        printf("   diff / dir sum [%d]: %.5f / %.5f)\n", ib, diffuseEnergy_sum, directEnergy_sum);
-        printf("              rdr [%d]: %.1f (%.1f dB)\n", ib, pData->rdrBuf[ib], 10 * log10f(pData->rdrBuf[ib]));
-//        printf("  direct st/en : size [%d]: %d / %d : %d\n", ib, winStart_direct, winEnd_direct, winEnd_direct-winStart_direct);
-//        printf("  direct winsize [%d]: %d (%.1f ms)\n", ib, winEnd_direct - winStart_direct, (winEnd_direct - winStart_direct)/pData->fs*1000);
-//        printf("   diffuse start [%d]: %d (%.1f ms)\n", ib, winStart_diffuse, winStart_diffuse/pData->fs*1000);
-//        printf(" diffuse winsize [%d]: %d (%.1f ms)\n", ib, winEnd_diffuse - winStart_diffuse, (winEnd_diffuse - winStart_diffuse)/pData->fs*1000);
-=======
-
-        // LIBLOG(LGDATA, "FDN measured late energy (TD): %.5f (%.4f dB)", diffuseEnergy_sum, 10.f *
-        // log10f(diffuseEnergy_sum));
-        if (srcDirectivityFlag) {
-            LIBLOG(LGDATA, "Source directivity: %.5f (%.4f dB)", pData->srcDirectivity[ib],
-                10.f * log10f(pData->srcDirectivity[ib]));
-            rdrBuf[ib] = rdrBuf[ib] * pData->srcDirectivity[ib];
-        }
-
-        LIBLOG(
-            LGDATA, "   diff / dir sum [%d]: %.5f / %.5f", ib, diffuseEnergy_sum, directEnergy_sum);
-        LIBLOG(LGDATA, "              rdr [%d]: %.1f (%.1f dB)", ib, rdrBuf[ib],
-            10 * log10f(rdrBuf[ib]));
-        //        LIBLOG(LGDATA, "  direct st/en : size [%d]: %d / %d : %d", ib, winStart_direct,
-        //        winEnd_direct, winEnd_direct-winStart_direct); LIBLOG(LGDATA, "  direct winsize
-        //        [%d]: %d
-        //        (%.1f ms)", ib, winEnd_direct - winStart_direct, (winEnd_direct -
-        //        winStart_direct)/pData->fs*1000); LIBLOG(LGDATA, "   diffuse start [%d]: %d (%.1f
-        //        ms)", ib, winStart_diffuse, winStart_diffuse/pData->fs*1000); LIBLOG(LGDATA, "
-        //        diffuse winsize
-        //        [%d]: %d (%.1f ms)", ib, winEnd_diffuse - winStart_diffuse, (winEnd_diffuse -
-        //        winStart_diffuse)/pData->fs*1000);
->>>>>>> 0f764941
-    }
-
-    pData->analysisStage = thisStage;
-}
-
-void hosirrlib_beamformRIR(
-<<<<<<< HEAD
-                           void* const hHS,
-                           float*** const inBuf,
-                           float*** const beamBuf,
-                           ANALYSIS_STAGE thisStage)
-{
-    hosirrlib_data *pData = (hosirrlib_data*)(hHS);
-    printf("\nbeamformRIR called.\n"); // dbg
-    
-    if (pData->analysisStage < thisStage-1) {
-        printf("! beamformRIR called before previous stages were completed: %d\n", pData->analysisStage);
-        return;
-    }
-    
-    const int nDir    = pData->nDir;
-    const int nSamp   = pData->nSamp;
-    const int nBand   = pData->nBand;
-    const int nSH     = pData->nSH;
-=======
-    void* const hHS, float*** const inBuf, float*** const beamBuf, ANALYSIS_STAGE thisStage)
-{
-    hosirrlib_data* pData = (hosirrlib_data*)(hHS);
-
-    checkProperProcessingOrder(pData, thisStage, __func__);
-
-    const int nDir = pData->nDir;
-    const int nSamp = pData->nSamp;
-    const int nBand = pData->nBand;
-    const int nSH = pData->nSH;
->>>>>>> 0f764941
-    const int shOrder = pData->shOrder;
-
-    // m = 0 beam coeffs
-    float* c_l = malloc1d((shOrder + 1) * sizeof(float));
-
-    /* Calculate beamforming coeffients */
-    // OPTIM: These beamforming coeffs only need to be updated if nSH (input)
-    //        or the spherical design (output) changes, so could be refactored
-    for (int idir = 0; idir < nDir; idir++) {
-        switch (pData->beamType) {
-        case CARDIOID_BEAM:
-            beamWeightsCardioid2Spherical(shOrder, c_l);
-            break;
-        case HYPERCARDIOID_BEAM:
-            beamWeightsHypercardioid2Spherical(shOrder, c_l);
-            break;
-        case MAX_EV_BEAM:
-            beamWeightsMaxEV(shOrder, c_l);
-            break;
-        }
-        rotateAxisCoeffsReal(shOrder, (float*)c_l,
-            (SAF_PI / 2.0f) - (pData->loudpkrs_dirs_deg[idir][1] * SAF_PI / 180.0f),
-            pData->loudpkrs_dirs_deg[idir][0] * SAF_PI / 180.0f, &pData->decBeamCoeffs[idir][0]);
-    }
-
-    /* Apply beam weights
-     *   (ref. beamformer_process())
-<<<<<<< HEAD
-     *   A: float** encBeamCoeffs;      // nDir  x nSH
-     *   B: float*** rirBuf_bnd_sh;     // nBand x nSH  x nSamp
-     *   C: float*** rirBuf_bnd_dir;    // nBand x nDir x nSamp  */
-    for (int bd = 0; bd < nBand; bd++) {
-        cblas_sgemm(CblasRowMajor, CblasNoTrans, CblasNoTrans,
-                    nDir, nSamp, nSH, 1.0f,
-                    (const float*)&pData->decBeamCoeffs[0][0], nSH,         // A, 1st dim of A (row-major)
-                    (const float*)&pData->rirBuf_bnd_sh[bd][0][0], nSamp,   // B, 1st dim of B
-                    0.0f,                                                   // beta scalar for C
-                    (float*)&beamBuf[bd][0][0], nSamp);                     // C, 1st dim of C
-=======
-     *   A: float** decBeamCoeffs;      // nDir  x nSH
-     *   B: float*** rirBuf_bnd_sh;     // nBand x nSH  x nSamp
-     *   C: float*** rirBuf_bnd_dir;    // nBand x nDir x nSamp  */
-    for (int bd = 0; bd < nBand; bd++) {
-        cblas_sgemm(CblasRowMajor, CblasNoTrans, CblasNoTrans, nDir, nSamp, nSH, 1.0f,
-            (const float*)&pData->decBeamCoeffs[0][0], nSH, // A, 1st dim of A (row-major)
-            (const float*)&pData->rirBuf_bnd_sh[bd][0][0], nSamp, // B, 1st dim of B
-            0.0f, // beta scalar for C
-            (float*)&beamBuf[bd][0][0], nSamp); // C, 1st dim of C
->>>>>>> 0f764941
-    }
-
-    pData->analysisStage = thisStage;
-    free(c_l);
-}
-
-/* Calc bandwise EDCs each directional beam */
-<<<<<<< HEAD
-void hosirrlib_calcEDC_beams(
-                             void* const hHS,
-                             float*** const inBuf,
-                             float*** const edcBuf,
-                             const int nBand,
-                             const int nDir,
-                             const int nSamp,
-                             ANALYSIS_STAGE thisStage
-                             )
-{
-    hosirrlib_data *pData = (hosirrlib_data*)(hHS);
-    printf("\ncalcEDC_beams called.\n"); // dbg
-    
-    if (pData->analysisStage < thisStage-1) {
-        printf("! calcEDC_beams called before previous stages were completed: %d\n", pData->analysisStage);
-        return;
-    }
-    
-=======
-void hosirrlib_calcEDC_beams(void* const hHS, float*** const inBuf, float*** const edcBuf,
-    const int nBand, const int nDir, const int nSamp, ANALYSIS_STAGE thisStage)
-{
-    hosirrlib_data* pData = (hosirrlib_data*)(hHS);
-
-    checkProperProcessingOrder(pData, thisStage, __func__);
-
->>>>>>> 0f764941
-    /* Copy the RIR band beams into EDC buffer */
-    utility_svvcopy(FLATTEN3D(inBuf), nBand * nDir * nSamp, FLATTEN3D(edcBuf));
-
-    /* EDC, one band/channel at a time */
-    for (int ib = 0; ib < nBand; ib++) {
-        for (int ich = 0; ich < nDir; ich++) {
-            hosirrlib_calcEDC_1ch(&edcBuf[ib][ich][0], nSamp);
-        }
-    }
-    pData->analysisStage = thisStage;
-}
-
-/* Calc bandwise EDCs of the omni channel */
-<<<<<<< HEAD
-void hosirrlib_calcEDC_omni(
-                            void* const hHS,
-                            float*** const shInBuf,     // nband x nsh x nsamp
-                            float** const edcBuf_omn,   // nband x nsamp
-                            const int nBand,
-                            const int nSamp,
-                            ANALYSIS_STAGE thisStage
-                            )
-{
-    hosirrlib_data *pData = (hosirrlib_data*)(hHS);
-    printf("\ncalcEDC_omni called.\n"); // dbg
-    
-    if (pData->analysisStage < thisStage-1) {
-        printf("! calcEDC_omni called before previous stages were completed: %d\n", pData->analysisStage);
-        return;
-    }
-    
-=======
-void hosirrlib_calcEDC_omni(void* const hHS,
-    float*** const shInBuf, // nband x nsh x nsamp
-    float** const edcBuf_omn, // nband x nsamp
-    const int nBand, const int nSamp, ANALYSIS_STAGE thisStage)
-{
-    hosirrlib_data* pData = (hosirrlib_data*)(hHS);
-
-    checkProperProcessingOrder(pData, thisStage, __func__);
-
->>>>>>> 0f764941
-    /* Copy the RIR's omni bands into EDC buffer */
-    for (int ib = 0; ib < nBand; ib++) {
-        utility_svvcopy(&shInBuf[ib][0][0], nSamp, &edcBuf_omn[ib][0]);
-    }
-
-    /* Calculate EDC in-place, one band at a time */
-    for (int ib = 0; ib < nBand; ib++) {
-        hosirrlib_calcEDC_1ch(&edcBuf_omn[ib][0], nSamp);
-    }
-    pData->analysisStage = thisStage;
-}
-
-/* Calc EDC of a single channel
- * NOTE: in-place operation, so copy data into edcBuf before calling.
- * OPTIM: vectorize */
-<<<<<<< HEAD
-void hosirrlib_calcEDC_1ch(
-                           float* const edcBuf,
-                           const int nSamp)
-=======
-void hosirrlib_calcEDC_1ch(float* const edcBuf, const int nSamp)
->>>>>>> 0f764941
-{
-    double sum = 0.0;
-    for (int i = nSamp - 1; i >= 0; i--) {
-        sum += edcBuf[i] * edcBuf[i]; // energy
-        edcBuf[i] = (float)(10.0 * log10(sum)); // store in dB
-    }
-}
-
-/* Calc the gain offset between a source and target EDC
- * returns pressure gain in dB */
-float hosirrlib_gainOffsetDB_1ch(
-<<<<<<< HEAD
-                                 float* const srcEDC,
-                                 float* const targetEDC,
-                                 const int startIdx,
-                                 const int endIdx
-                                 )
-=======
-    float* const srcEDC, float* const targetEDC, const int startIdx, const int endIdx)
->>>>>>> 0f764941
-{
-    /* Because EDCs are in dB, and assuming linear late decays,
-     * the error minimization factor (gain offset) is just is just the mean
-     * difference between the target and source over the chosen span, i.e.
-     *    g_db = mean( edc_target_db - edc_src_db);
-     *    g    = 10.^( Asd_db / 10); % to linear gain
-     *    g    = sqrt( Asd); // energy -> pressure */
-    int nSamp_meas = endIdx - startIdx + 1;
-    float src_mn = sumf(&srcEDC[startIdx], nSamp_meas) / nSamp_meas;
-    float tar_mn = sumf(&targetEDC[startIdx], nSamp_meas) / nSamp_meas;
-    float gain_db = tar_mn - src_mn;
-<<<<<<< HEAD
-    
-    // Scalar pressure gain factor (linear: powf(10.f, gain_db / 20.f))
-=======
-
-    // Scalar _pressure_ gain factor (linear: powf(10.f, gain_db / 20.f))
->>>>>>> 0f764941
-    return gain_db;
-}
-
-/* Directional gain.
- * The synthesis model assumes a fixed decay for each band for all directions,
- * so this decay constant comes form analysis of the omni response.
- * In reality decays will vary by direction, so we approximate this decay rate
- * variation with a gain variation applied to each directional decay channel
- * which have identical decay rates. The gain will be matched in the timespan
- * determine by start_db and span_db.
- */
-<<<<<<< HEAD
-void hosirrlib_calcDirectionalGainDB(
-                                     void* const hHS,
-                                     float** const dirGainBuf, // nBand x nChan
-                                     const float start_db,
-                                     const float span_db,
-                                     const int beginIdx,
-                                     ANALYSIS_STAGE thisStage
-                                     )
-{
-    hosirrlib_data *pData = (hosirrlib_data*)(hHS);
-    printf("\ncalcDirectionalGain called.\n"); // dbg
-    
-    if (pData->analysisStage < thisStage-1) {
-        printf("! calcDirectionalGain called before previous stages were completed: %d\n", pData->analysisStage);
-        return;
-    }
-    
-=======
-void hosirrlib_calcDirectionalGainDB(void* const hHS,
-    float** const dirGainBuf, // nBand x nChan
-    const float start_db, const float span_db, const int beginIdx,
-    const int maxGainAdjustment, // absolute value
-    ANALYSIS_STAGE thisStage)
-{
-    hosirrlib_data* pData = (hosirrlib_data*)(hHS);
-
-    checkProperProcessingOrder(pData, thisStage, __func__);
-
->>>>>>> 0f764941
-    const int nBand = pData->nBand;
-    const int nDir = pData->nDir;
-    const int nSamp = pData->nSamp;
-
-    /* Here the reference for determining the gain is the omni EDC for each
-     * band. So an overall energy matching will be needed.
-     * An alternative would be to make the directional EDCs the target,
-     * and the EDCs of the rendered FDN outputs the sources.
-     */
-    float** const edcOmn_bnd = pData->edcBufOmn_bnd; // nbnd x nsamp
-    float*** const edcDir_bnd = pData->edcBuf_bnd_dir; // nbnd x ndir x nsamp
-
-    /* Store start and end indices of range used for the gain calc for each
-     * band, as observed in the omni (target) */
-    int** const st_end_meas = (int**)malloc2d(nBand, 2, sizeof(int));
-
-    for (int ib = 0; ib < nBand; ib++) {
-        LIBLOG(LGDATA, "\tband %d", ib);
-
-        hosirrlib_findDecayBounds(
-            &edcOmn_bnd[ib][0], beginIdx, nSamp, start_db, span_db, &st_end_meas[ib][0]);
-
-        // First pass: find directional gain and accumulate for mean
-        float gOffset, gOffset_mean;
-        float gOffset_sum = 0.f;
-        for (int id = 0; id < nDir; id++) {
-<<<<<<< HEAD
-            /* Note, "target" (omni EDC) is passed as the _source_ argument, so
-             * that the returned gain represents the gain to be applied to
-             * source signals to match the target energy distribution (SHD) */
-            float gOffset = hosirrlib_gainOffsetDB_1ch(&edcOmn_bnd[ib][0],
-                                                     &edcDir_bnd[ib][id][0],
-                                                     st_end_meas[ib][0],
-                                                     st_end_meas[ib][1]);
-=======
-
-            /* Note, omni EDC serves as a reference level, so it is passed as
-             * the _source_ argument. As such, the returned gain represents the
-             * gain to be applied to match the target energy distribution */
-            gOffset = hosirrlib_gainOffsetDB_1ch(
-                &edcOmn_bnd[ib][0], &edcDir_bnd[ib][id][0], st_end_meas[ib][0], st_end_meas[ib][1]);
->>>>>>> 0f764941
-            dirGainBuf[ib][id] = gOffset;
-            gOffset_sum += gOffset; // for mean
-        }
-<<<<<<< HEAD
-        
-        // TODO: only one method for the gain factor will be used, so either
-        //       the sorting or max-finding will be removed accordingly
-        
-        // sort gain offsets to find the median
-        sortf(&dirGainBuf[ib][0], sortedGains, NULL, nDir, 0);
-        float gOffset_med = sortedGains[(int)(nDir/2.f)];
-        
-        // Normalize the returned gain within this band so max gain is 0dB and
-        // the rest are attenuated (no boosting)
-        for (int id = 0; id < nDir; id++) {
-            // TODO: take care to maintain an overall energy that matches omni
-            dirGainBuf[ib][id] -= maxOffset;        // for max normalization (attenuation only)
-            // dirGainBuf[ib][id] -= gOffset_med;   // for median normalization (some gains, some cuts)
-            
-            printf("dirGain: dir %d band %d (%.2f)\t%.2f dB\n", id, ib, powf(10, dirGainBuf[ib][id] / 20.f), dirGainBuf[ib][id]); // dbg
-=======
-        // Mean gain offset across directions
-        gOffset_mean = gOffset_sum / nDir;
-        LIBLOG(LGDATA, "\tdirGain mean: %.2f dB", gOffset_mean);
-
-        // Second pass: remove the mean, clip to +/- maxGainAdjustment, update mean
-        gOffset_sum = 0.f;
-
-        LIBLOG(LGDATA, "\tpre-norm dirGains:");
-        for (int id = 0; id < nDir; id++) {
-            // Gain offset made to be zero-mean across directions
-            gOffset = dirGainBuf[ib][id];
-            LIBLOG(LGDATA, "\t\tdir %d:\t%.2f,\t%.2f dB", id, powf(10, gOffset / 20.f), gOffset);
-
-            gOffset -= gOffset_mean;
-
-            // Clip gain offset to +/- maxGainAdjustment
-            gOffset = HOSIRR_MAX(HOSIRR_MIN(gOffset, maxGainAdjustment), -maxGainAdjustment);
-
-            dirGainBuf[ib][id] = gOffset;
-            gOffset_sum += gOffset; // for mean
-        }
-        gOffset_mean = gOffset_sum / nDir;
-        LIBLOG(LGDATA, "\tpost-norm/clip dirGain mean: %.2f dB", gOffset_mean);
-
-        // Second pass: remove updated mean
-        LIBLOG(LGDATA, "\trenormalized dirGains:");
-        for (int id = 0; id < nDir; id++) {
-            // for zero-mean normalization (preserve omni energy)
-            dirGainBuf[ib][id] -= gOffset_mean;
-            LIBLOG(LGDATA, "\t\tdir %d:\t%.2f", id, dirGainBuf[ib][id]);
->>>>>>> 0f764941
-        }
-    }
-
-    free(st_end_meas);
-
-    pData->analysisStage = thisStage;
-}
-
-/* Calc T60s of bandwise beams
- start_db : measure the T60 starting at this level of decay
-            (after beginIdx), specify as negative (<= 0)
- span_db  : measure the T60 over this dB decay span (specify as positive)
- beginIdx : start the search for measurement bounds at this index onward
-            e.g. a sample index after the first arrival
-            0 for the beginning of the EDC channel
- */
-<<<<<<< HEAD
-void hosirrlib_calcT60_beams(
-                             void* const hHS,
-                             float*** const edcBuf, // nBand x nChan x nSamp
-                             float** const t60Buf,  // nBand x nChan
-                             const int nBand,
-                             const int nChan,
-                             const int nSamp,
-                             const float start_db,
-                             const float span_db,
-                             const int beginIdx,
-                             ANALYSIS_STAGE thisStage
-                             )
-{
-    hosirrlib_data *pData = (hosirrlib_data*)(hHS);
-    printf("\ncalcT60_beams called.\n"); // dbg
-    
-    if (pData->analysisStage < thisStage-1) {
-        printf("! calcT60_beams called before previous stages were completed: %d\n", pData->analysisStage);
-        return;
-    }
-        
-=======
-void hosirrlib_calcT60_beams(void* const hHS,
-    float*** const edcBuf, // nBand x nChan x nSamp
-    float** const t60Buf, // nBand x nChan
-    const int nBand, const int nChan, const int nSamp, const float start_db, const float span_db,
-    const int beginIdx, ANALYSIS_STAGE thisStage)
-{
-    hosirrlib_data* pData = (hosirrlib_data*)(hHS);
-
-    checkProperProcessingOrder(pData, thisStage, __func__);
-
->>>>>>> 0f764941
-    /* find the start and end indices of the T60 measurement for each channel */
-    int*** const st_end_meas = (int***)malloc3d(nBand, nChan, 2, sizeof(int));
-
-    for (int ibnd = 0; ibnd < nBand; ibnd++) {
-        for (int ich = 0; ich < nChan; ich++) {
-            hosirrlib_findDecayBounds(&edcBuf[ibnd][ich][0], beginIdx, nSamp, start_db, span_db,
-                &st_end_meas[ibnd][ich][0] // 2 x 1
-            );
-        }
-    }
-
-    /* Measure the t60 by the line of best fit */
-    float* const x_slope1 = malloc1d(nSamp * sizeof(float)); // vector with slope of 1/samp
-    float* const y_edc0m = malloc1d(nSamp * sizeof(float)); // zero-mean EDC
-    float* const stage = malloc1d(nSamp * sizeof(float)); // staging buffer
-
-    for (int ibnd = 0; ibnd < nBand; ibnd++) {
-        for (int ich = 0; ich < nChan; ich++) {
-            t60Buf[ibnd][ich] = hosirrlib_T60_lineFit(&edcBuf[ibnd][ich][0], // omni ch = 0
-<<<<<<< HEAD
-                                                      x_slope1, y_edc0m, stage,
-                                                      st_end_meas[ibnd][ich][0], st_end_meas[ibnd][ich][1],
-                                                      pData->fs);
-            
-            printf("t60: dir %d band %d  %.2f sec\n", ich, ibnd, t60Buf[ibnd][ich]); // dbg
-=======
-                x_slope1, y_edc0m, stage, st_end_meas[ibnd][ich][0], st_end_meas[ibnd][ich][1],
-                pData->fs);
-
-            // LIBLOG(LGDATA, "t60: dir %d band %d  %.2f sec", ich, ibnd, t60Buf[ibnd][ich]);
->>>>>>> 0f764941
-        }
-    }
-
-    free(x_slope1);
-    free(y_edc0m);
-    free(stage);
-    free(st_end_meas);
-    pData->analysisStage = thisStage;
-}
-
-/* Calc T60s of bandwise omni channel
- See
- */
-<<<<<<< HEAD
-void hosirrlib_calcT60_omni(
-                            void* const hHS,
-                            float** const edcBuf_omn,
-                            float* const t60Buf,
-                            const int nBand,
-                            const int nSamp,
-                            const float start_db,
-                            const float span_db,
-                            const int beginIdx,
-                            ANALYSIS_STAGE thisStage
-                            )
-{
-    hosirrlib_data *pData = (hosirrlib_data*)(hHS);
-    printf("\ncalcT60_omni called.\n"); // dbg
-    
-    if (pData->analysisStage < thisStage-1) {
-        printf("! calcT60_omni called before previous stages were completed: %d\n", pData->analysisStage);
-        return;
-    }
-    
-=======
-void hosirrlib_calcT60_omni(void* const hHS, float** const edcBuf_omn, float* const t60Buf,
-    const int nBand, const int nSamp, const float start_db, const float span_db, const int beginIdx,
-    ANALYSIS_STAGE thisStage)
-{
-    hosirrlib_data* pData = (hosirrlib_data*)(hHS);
-    const float fs = pData->fs;
-
-    checkProperProcessingOrder(pData, thisStage, __func__);
-
->>>>>>> 0f764941
-    float* const x_slope1 = malloc1d(nSamp * sizeof(float)); // vector with slope of 1/samp
-    float* const y_edc0m = malloc1d(nSamp * sizeof(float)); // zero-mean EDC
-    float* const stage = malloc1d(nSamp * sizeof(float)); // staging buffer
-
-    // start and end samples to measure t60 in each channel
-    int** const st_end_meas = (int**)malloc2d(nBand, 2, sizeof(int));
-
-    /* find the start and end points of the measurement */
-    for (int bd = 0; bd < nBand; bd++) {
-        hosirrlib_findDecayBounds(&edcBuf_omn[bd][0], // omni ch = 0
-            beginIdx, nSamp, start_db, span_db, &st_end_meas[bd][0]);
-    }
-
-    for (int ibnd = 0; ibnd < nBand; ibnd++) {
-        t60Buf[ibnd] = hosirrlib_T60_lineFit(&edcBuf_omn[ibnd][0], // omni ch = 0
-<<<<<<< HEAD
-                                             x_slope1, y_edc0m, stage,
-                                             st_end_meas[ibnd][0], st_end_meas[ibnd][1],
-                                             pData->fs);
-        
-        printf("t60: dir %d band %d  %.2f sec\n", 0, ibnd, t60Buf[ibnd]); // dbg
-=======
-            x_slope1, y_edc0m, stage, st_end_meas[ibnd][0], st_end_meas[ibnd][1], pData->fs);
-
-        LIBLOG(LGDATA, "\tt60 (omni): band %d  %.2f sec", ibnd, t60Buf[ibnd]);
-        if (t60Buf[ibnd] * fs > nSamp * 2) {
-            hosirr_print_warning(
-                "Measured T60 for this band is longer than twice the duration of the buffer. "
-                "If this is unexpected, double check that your start_db and span_db are "
-                "appropriate.");
-            LIBLOG(LGDATA, "\t(Band %d, t60 %.1f sec)", ibnd, t60Buf[ibnd]);
-        }
->>>>>>> 0f764941
-    }
-
-    free(x_slope1);
-    free(y_edc0m);
-    free(stage);
-    free(st_end_meas);
-    pData->analysisStage = thisStage;
-}
-
-/* Measure the T60 by the line of best fit
- * x0m: zero-mean vector of a line with a slope of 1/sample
- * y0m: vector of edc values (over measurement span), with mean removed
- *      x0m      = vec_idc - mean(vec_idc);
- *      y0m      = edc_span - mean(edc_span);
- *      dc_db    = sum(x0m .* y0m) / sum(x0m.^2); // decay constant (dB/sample)
- *      t60_meas = (-60 / dc_db) / fs;
- */
-<<<<<<< HEAD
-float hosirrlib_T60_lineFit(
-                            float* const edcBuf,
-                            float* x_slopeBuf,
-                            float* y_edc0mBuf,
-                            float* stageBuf,
-                            const int startIdx,
-                            const int endIdx,
-                            const float fs
-                            )
-=======
-float hosirrlib_T60_lineFit(float* const edcBuf, float* x_slopeBuf, float* y_edc0mBuf,
-    float* stageBuf, const int startIdx, const int endIdx, const float fs)
->>>>>>> 0f764941
-{
-    int nSamp_meas = endIdx - startIdx + 1;
-    float y_mean = sumf(&edcBuf[startIdx], nSamp_meas) / nSamp_meas;
-
-    /* Construct a vector with a slope of 1:samp with zero mean */
-    float firstVal = (nSamp_meas - 1) / -2.f;
-    for (int i = 0; i < nSamp_meas; i++) {
-        x_slopeBuf[i] = firstVal + i;
-    };
-    // remove mean from EDC, within the measurement span
-    utility_svssub(&edcBuf[startIdx], &y_mean, nSamp_meas, y_edc0mBuf);
-
-    // covariances: x*y and x*x
-    float c_xy, c_xx, dbPerSamp;
-    utility_svvmul(x_slopeBuf, y_edc0mBuf, nSamp_meas, stageBuf);
-    c_xy = sumf(stageBuf, nSamp_meas);
-    utility_svvmul(x_slopeBuf, x_slopeBuf, nSamp_meas, stageBuf);
-    c_xx = sumf(stageBuf, nSamp_meas);
-    dbPerSamp = c_xy / c_xx; // slope
-<<<<<<< HEAD
-    
-    return (-60.f / dbPerSamp) / fs;
-}
-=======
->>>>>>> 0f764941
-
-    return (-60.f / dbPerSamp) / fs;
-}
-
-<<<<<<< HEAD
-void hosirrlib_findDecayBounds(
-                               float* const edcBuf,     // 1 x nSamp
-                               const int beginIdx,
-                               const int bufLength,     // number of samples
-                               const float start_db,    // <= 0
-                               const float span_db,     // > 0
-                               int* const st_end_meas   // output: 1 x 2
-                               )
-=======
-void hosirrlib_findDecayBounds(float* const edcBuf, // 1 x nSamp
-    const int beginIdx,
-    const int bufLength, // number of samples
-    const float start_db, // <= 0
-    const float span_db, // > 0
-    int* const st_end_meas // output: 1 x 2
-)
->>>>>>> 0f764941
-{
-    /* Check start and end points of T60 measurement */
-    float edcMax = edcBuf[beginIdx];
-
-    int start_t60 = hosirrlib_firstIndexLessThan(edcBuf, beginIdx, bufLength - 1,
-        edcMax + start_db); // start_db is negative
-    if (start_t60 < 0) {
-        st_end_meas[0] = beginIdx;
-<<<<<<< HEAD
-        printf("! [findDecayBounds] No value found below the start level, returning start index as the provided beginIdx.\n");
-=======
-        LIBLOG(LGDATA,
-            "Warning [findDecayBounds] No value found below the "
-            "start level, returning start index as the provided beginIdx.");
->>>>>>> 0f764941
-    } else {
-        st_end_meas[0] = start_t60;
-    }
-
-    int end_t60 = hosirrlib_firstIndexLessThan(edcBuf, start_t60, bufLength - 1,
-        edcMax + start_db - span_db); // start_db is negative, span_db is positive
-    if (end_t60 < 0) {
-        // No value found below start_db - span_db, fall back to near the end of
-        // the EDC.. this will likely be quite inaccurate for high frequency bands!
-        st_end_meas[1] = (int)(0.7f * bufLength);
-<<<<<<< HEAD
-        printf("! [findDecayBounds] No value found below the decay span, returning end index 0.7 * bufLength.\n");
-    } else {
-        st_end_meas[1] = beginIdx + end_t60;
-    }
-    
-    // printf("edcMax: %.4f\n", edcMax); // dbg
-    // printf("start idx: %d\n", st_end_meas[bd][ch][0]); // dbg
-    // printf("\tend idx: %d\n", st_end_meas[bd][ch][1]); // dbg
-}
-
-// Returns -1 on fail
-int hosirrlib_firstIndexLessThan(
-                                 float* vec,
-                                 int startIdx,
-                                 int endIdx,
-                                 float thresh
-                                 )
-=======
-        LIBLOG(LGDATA,
-            "Warning [findDecayBounds] No value found below the "
-            "decay span, returning end index 0.7 * bufLength.");
-    } else {
-        st_end_meas[1] = beginIdx + end_t60;
-    }
-
-    // LIBLOG(LGDATA, "edcMax: %.4f", edcMax);
-    // LIBLOG(LGDATA, "start idx: %d", st_end_meas[bd][ch][0]);
-    // LIBLOG(LGDATA, "\tend idx: %d", st_end_meas[bd][ch][1]);
-}
-
-// Returns -1 on fail
-int hosirrlib_firstIndexLessThan(float* vec, int startIdx, int endIdx, float thresh)
->>>>>>> 0f764941
-{
-    for (int i = startIdx; i < endIdx + 1; i++) {
-        if (vec[i] < thresh)
-            return i;
-    }
-    return -1;
-}
-
-// Returns -1 on fail
-<<<<<<< HEAD
-int hosirrlib_firstIndexGreaterThan(
-                                    float* vec,
-                                    int startIdx,
-                                    int endIdx,
-                                    float thresh
-                                    )
-=======
-int hosirrlib_firstIndexGreaterThan(float* vec, int startIdx, int endIdx, float thresh)
->>>>>>> 0f764941
-{
-    for (int i = startIdx; i < endIdx + 1; i++) {
-        if (vec[i] > thresh)
-            return i;
-    }
-    return -1;
-}
-
-void checkProperProcessingOrder(void* const hHS, ANALYSIS_STAGE currentStage, const char* funcName)
-{
-    LIBLOG(LGDBG1, "> %s", funcName);
-
-    hosirrlib_data* pData = (hosirrlib_data*)(hHS);
-
-    if (pData->analysisStage < currentStage - 1) {
-        fprintf(stderr, "ERROR [srirlib]");
-        fprintf(stderr, " %s (%d)", funcName, (int)currentStage);
-        fprintf(stderr,
-            " was called before required processing stages "
-            "were completed (currently at %d).\n",
-            (int)pData->analysisStage);
-        exit(EXIT_FAILURE);
-    }
-}
-
-/* For TESTING. For the GUI to display the directional EDCs
- * might modify to view bands for debugging */
-<<<<<<< HEAD
-void hosirrlib_copyNormalizedEDCs_dir(
-                                      void* const hHS,
-                                      float** edcOut,       // ndir x nsamp
-                                      float displayRange
-                                      )
-=======
-void hosirrlib_copyNormalizedEDCs_dir(void* const hHS,
-    float** edcOut, // ndir x nsamp
-    float displayRange)
->>>>>>> 0f764941
-{
-    /*
-     * Note edcBuf_bnd_dir are foat*** nband x ndir x nsamp, but dirEDC pointer
-     * in the UI is float** ndir x nsamp,
-     * so for now, just return the first band of each direction */
-<<<<<<< HEAD
-    hosirrlib_data *pData = (hosirrlib_data*)(hHS);
-    
-=======
-    hosirrlib_data* pData = (hosirrlib_data*)(hHS);
-
->>>>>>> 0f764941
-    const int nBand = pData->nBand;
-    const int nSamp = pData->nSamp;
-    const int nDir = pData->nDir;
-    float*** const edcIn = pData->edcBuf_bnd_dir;
-<<<<<<< HEAD
-    
-    if (pData->analysisStage >= RIR_EDC_DIR_DONE) {     // ensure EDCs are rendered
-        
-        /* normalise to range [-1 1] for plotting */
-        float maxVal, minVal, range, add, scale, sub;
-
-        maxVal = edcIn[0][0][0];                        // intializse to first value of first channel
-        
-        int maxBndIdx = 0, maxDirIdx = 0;               // dbg vars
-=======
-
-    if (pData->analysisStage >= EDC_DIR_DONE) { // ensure EDCs are rendered
-
-        /* normalise to range [-1 1] for plotting */
-        float maxVal, minVal, range, add, scale, sub;
-
-        maxVal = edcIn[0][0][0]; // intializse to first value of first channel
-
-        int maxBndIdx = 0, maxDirIdx = 0; // debug vars
->>>>>>> 0f764941
-        for (int id = 0; id < nDir; id++) {
-            for (int ib = 0; ib < nBand; ib++) {
-                float val0 = edcIn[ib][id][0];          // first edc value in each channel
-                if (val0 > maxVal) {
-                    maxVal = edcIn[ib][id][0];
-<<<<<<< HEAD
-                    maxBndIdx = ib; maxDirIdx = id;     // dbg vars
-                }
-            }
-        }
-        
-        printf("\n>> max val found on dir %d, bnd %d: %.2f\n\n", maxDirIdx, maxBndIdx, maxVal); // dbg
-        
-        minVal = maxVal - displayRange;                 // just display the uper displayRange in dB
-        
-=======
-                    maxBndIdx = ib;
-                    maxDirIdx = id; // debug vars
-                }
-            }
-        }
-
-        LIBLOG(LGDBG2, "EDC max val found on dir %d, bnd %d: %.2f", maxDirIdx, maxBndIdx, maxVal);
-
-        minVal = maxVal - displayRange; // just display the uper displayRange in dB
-
->>>>>>> 0f764941
-        // Check the first and last values of every channel
-        for (int ib = 1; ib < nBand; ib++)
-            for (int ich = 0; ich < nDir; ich++)
-                if (edcIn[ib][ich][0] > maxVal)
-                    maxVal = edcIn[ib][ich][0];
-
-        range = maxVal - minVal;
-<<<<<<< HEAD
-        add   = minVal * -1.f;
-        scale = 2.0f / fabsf(range);
-        sub   = 1.f;
-        
-        // printf("max %.1f, min %.1f, rng %.1f, add %.1f, scl %.1f, sub %.1f, ",
-        //       maxVal, minVal, range, add, scale, sub); // dbg
-        
-        printf("TEMP: viewing band channels of a single direction"); // dbg
-        for(int i = 0; i < nDir; i++) {
-            //int bndIdx = 0;       // for just lowest band of all directions
-            //int chIdx = i;
-=======
-        add = minVal * -1.f;
-        scale = 2.0f / fabsf(range);
-        sub = 1.f;
-
-        // LIBLOG(LGDATA, "max %.1f, min %.1f, rng %.1f, add %.1f, scl %.1f, sub %.1f, ",
-        //       maxVal, minVal, range, add, scale, sub);
-
-        LIBLOG(LGDBG2, "TEMP: viewing band channels of a single direction");
-        for (int i = 0; i < nDir; i++) {
-            // int bndIdx = 0;       // for just lowest band of all directions
-            // int chIdx = i;
->>>>>>> 0f764941
-            int bndIdx = i % nBand; // cycle through the bands of the chIdx
-            int chIdx = 0;          // idx 8 for single directional decaying pw test
-
-<<<<<<< HEAD
-            utility_svsadd(&(edcIn[bndIdx][chIdx][0]),
-                           &add, nSamp,
-                           &edcOut[i][0]);
-            utility_svsmul(&edcOut[i][0],
-                           &scale, nSamp,
-                           &edcOut[i][0]);
-            utility_svssub(&edcOut[i][0],
-                           &sub, nSamp,
-                           &edcOut[i][0]);
-        }
-        
-        /* TESTS: writing out different buffers for inspection */
-        
-//        // Write out band-filtered signals
-//        for(int i = 0; i < pData->nDir; i++) {
-//            memcpy(&edcOut[i][0],                    // copy-to channel
-//                   &(pData->rirBuf_bnd_sh[i%nBand][0][0]), // bnd x ch x samp
-//                   nSamp * sizeof(float));
-//        }
-=======
-            utility_svsadd(&(edcIn[bndIdx][chIdx][0]), &add, nSamp, &edcOut[i][0]);
-            utility_svsmul(&edcOut[i][0], &scale, nSamp, &edcOut[i][0]);
-            utility_svssub(&edcOut[i][0], &sub, nSamp, &edcOut[i][0]);
-        }
-
-        /* TESTS: writing out different buffers for inspection */
->>>>>>> 0f764941
-
-        //        // Write out band-filtered signals
-        //        for(int i = 0; i < pData->nDir; i++) {
-        //            memcpy(&edcOut[i][0],                    // copy-to channel
-        //                   &(pData->rirBuf_bnd_sh[i%nBand][0][0]), // bnd x ch x samp
-        //                   nSamp * sizeof(float));
-        //        }
-
-        //        // write out EDCs
-        //        for(int i = 0; i < pData->nDir; i++) {
-        //            //            int bndIdx = 0; // for just lowest band of all directions
-        //            //            int chIdx = i;
-        //            LIBLOG(LGDATA, "TEMP: Writing out EDCs for one direction, by band.");
-        //            int bndIdx = i % nBand; // cycle through the bands of the chIdx
-        //            int chIdx = 0;
-        //            memcpy(&edcOut[i][0],             // copy-to channel
-        //                   &edcIn[bndIdx][chIdx][0],
-        //                   nSamp * sizeof(float));
-        //        }
-
-        //        // write out filter coeffs
-        //        for(int id = 0; id < pData->nDir; id++) {
-        //            memcpy(&edcOut[id][0], // write out
-        //                   &pData->H_bandFilt[id % pData->nBand][0],    // band filter coeffs
-        //                   (pData->bandFiltOrder + 1) * sizeof(float)   // filter length
-        //                   );
-        //        }
-
-        // copy input to output
-        for (int i = 0; i < pData->nDir; i++)
-            memcpy(&edcOut[i][0], // copy-to channel
-                &(pData->rirBuf_sh[i][0]), // [nsh][smp]
-                nSamp * sizeof(float));
-
-        //        // THIS WORKS: write out DC values
-        //        float** dcs = (float**)calloc2d(nDir, nSamp, sizeof(float));
-        //        for(int id = 0; id < nDir; id++) {
-        //            float addThis = 1.f/8 * (id%8);
-        //            LIBLOG(LGDATA, "add this: %.2f", addThis);
-        //            utility_svsadd(&dcs[id][0], &addThis, nSamp, &edcOut[id][0]);
-        //        }
-        //        free(dcs);
-
-        //        // run input channels through band filters and write out
-        //        for(int id = 0; id < pData->nDir; id++) {
-        //            fftfilt(&pData->rirBuf_sh[id][0],             // input: 1 channel at a time
-        //                    &pData->H_bandFilt[id % pData->nBand][0],  // band filter coeffs
-        //                    pData->nSamp,                    // input length
-        //                    pData->bandFiltOrder + 1,              // filter length
-        //                    1,                          // 1 channel at a time
-        //                    &edcOut[id][0]);       // write out
-        //        }
-
-    } else {
-        hosirr_print_error(
-            "copyNormalizedEDCBufs_dir: EDC hasn't been rendered so can't copy it out.");
-    }
-}
-
-<<<<<<< HEAD
-
-/* For TESTING.
- * For the GUI to display the omni EDCs by band (repeated up to ndir currently
- * for debugging) */
-void hosirrlib_copyNormalizedEDCs_omni(
-                                     void* const hHS,
-                                     float** edcOut, // ndir x nsamp
-                                     float displayRange)
-=======
-/* For TESTING.
- * For the GUI to display the omni EDCs by band (repeated up to ndir currently
- * for debugging) */
-void hosirrlib_copyNormalizedEDCs_omni(void* const hHS,
-    float** edcOut, // ndir x nsamp
-    float displayRange)
->>>>>>> 0f764941
-{
-    /*
-     Note edcBuf_bnd_dir are foat*** nband x ndir x nsamp, but dirEDC pointer
-     in the UI is float** ndir x nsamp,
-     so for now, just return the first band of each direction
-     */
-    hosirrlib_data* pData = (hosirrlib_data*)(hHS);
-
-    const int nBand = pData->nBand;
-    const int nSamp = pData->nSamp;
-    const int nDir = pData->nDir;
-    float** const edcIn = pData->edcBufOmn_bnd;
-
-    if (pData->analysisStage >= EDC_DIR_DONE) { // ensure EDCs are rendered
-
-        /* normalise to range [-1 1] for plotting */
-        float maxVal, minVal, range, add, scale, sub;
-
-<<<<<<< HEAD
-        maxVal = edcIn[0][0];                       // intializse to first value of first channel
-        
-        int maxBndIdx = 0; // dbg vars
-=======
-        maxVal = edcIn[0][0]; // intializse to first value of first channel
-
-        int maxBndIdx = 0; // debug vars
->>>>>>> 0f764941
-        for (int ib = 0; ib < nBand; ib++) {
-            float val0 = edcIn[ib][0];              // first edc value in each channel
-            if (val0 > maxVal) {
-                maxVal = edcIn[ib][0];
-                maxBndIdx = ib; // debug vars
-            }
-        }
-<<<<<<< HEAD
-        
-        // printf("\n>> max val found on omni bnd %d: %.2f\n\n", maxBndIdx, maxVal); // dbg
-        
-=======
-
-        // LIBLOG(LGDATA, ">> max val found on omni bnd %d: %.2f", maxBndIdx, maxVal);
-
->>>>>>> 0f764941
-        minVal = maxVal - displayRange; // just display the uper displayRange in dB
-        // check the first and last values of every channel
-        for (int ib = 1; ib < nBand; ib++)
-            if (edcIn[ib][0] > maxVal)
-                maxVal = edcIn[ib][0];
-
-        range = maxVal - minVal;
-<<<<<<< HEAD
-        add   = minVal * -1.f;
-        scale = 2.0f/fabsf(range);
-        sub   = 1.f;
-        
-        // printf("max %.1f, min %.1f, rng %.1f, add %.1f, scl %.1f, sub %.1f, ", maxVal, minVal, range, add, scale, sub); // dbg
-        
-        for(int i = 0; i < nDir; i++) {
-            // int bndIdx = 0;                      // for just lowest band of all directions
-            int bndIdx = i % nBand;                 // cycle through the bands of the chIdx
-
-            utility_svsadd(&(edcIn[bndIdx][0]),
-                           &add, nSamp,
-                           &edcOut[i][0]);
-            utility_svsmul(&edcOut[i][0],
-                           &scale, nSamp,
-                           &edcOut[i][0]);
-            utility_svssub(&edcOut[i][0],
-                           &sub, nSamp,
-                           &edcOut[i][0]);
-=======
-        add = minVal * -1.f;
-        scale = 2.0f / fabsf(range);
-        sub = 1.f;
-
-        // LIBLOG(LGDATA, "max %.1f, min %.1f, rng %.1f, add %.1f, scl %.1f, sub %.1f, ", maxVal,
-        // minVal, range, add, scale, sub);
-
-        for (int i = 0; i < nDir; i++) {
-            // int bndIdx = 0;                      // for just lowest band of all directions
-            int bndIdx = i % nBand; // cycle through the bands of the chIdx
-
-            utility_svsadd(&(edcIn[bndIdx][0]), &add, nSamp, &edcOut[i][0]);
-            utility_svsmul(&edcOut[i][0], &scale, nSamp, &edcOut[i][0]);
-            utility_svssub(&edcOut[i][0], &sub, nSamp, &edcOut[i][0]);
->>>>>>> 0f764941
-        }
-    } else {
-        hosirr_print_error(
-            "copyNormalizedEDCBufs_omni: EDC hasn't been rendered so can't copy it out.");
-    }
-}
-
-/*  ~~~~~~~~~~~~~~~~ SCRATCH ~~~~~~~~~~~~~~~~ */
-
-//    // TEST: create coefficients from simple spectrum and pass those
-//    float y_len = nInSamp + pData->bandFiltOrder+1 - 1;
-//    int fftSize =  (int)((float)nextpow2(y_len)+0.5f);
-//    int nBins = fftSize/2+1;
-//    float* h0 = calloc1d(fftSize, sizeof(float));
-//    float_complex* H = malloc1d(nBins * sizeof(float_complex));
-//
-//    // spectrum ramp DC->nyq 0->1
-//    float magstep = 1.f / (float)nBins;
-//    for (int ib = 0; ib < nBins; ib++)
-//        H[ib] = cmplxf(magstep * ib, 0.f);
-
-//    for(int ish = 0; ish < pData->nSH; ish++) {
-//        for(int ibd = 0; ibd < pData->nBand; ibd++) {
-//            fftfilt(&inBuf[ish][0],             // input: 1 channel at a time
-//                    &pData->H_bandFilt[ibd][0], // band filter coeffs
-//                    nInSamp,                    // input length
-//                    filtOrder + 1,              // filter length
-//                    1,                          // 1 channel at a time
-//                    &bndBuf[ibd][ish][0]);      // write out
-//        }
-//    }
-//    free(h0);
-//    free(H);
-
-// dbg FUNCTION
-// void hosirrlib_inspectFilts(void* const hHS)
-//{
-//    hosirrlib_data *pData = (hosirrlib_data*)(hHS);
-//    LIBLOG(LGDATA, "inspecting filters.");
-//
-//    int filt_len = 50;
-//    int fft_len = 128;
-//    int fftSize =  (int)((float)nextpow2(fft_len)+0.5f);
-//    int nBins = fftSize/2+1;
-//
-//    //    float* h = &pData->H_bandFilt[0][0]; // just band 1, low pass, for now
-//
-//    float* h  = calloc1d(filt_len, sizeof(float)); // filter coeffs - zeros
-//    h[filt_len/2] = 1.f; // filter is a centered impulse
-//
-//    float* h0 = calloc1d(fftSize, sizeof(float));  // time-domain filter (zero-padded)
-//    float* y0 = calloc1d(nBins,   sizeof(float));  // output buffer for filter mags
-//    float_complex* H = malloc1d(nBins * sizeof(float_complex)); // freq domain filter
-//    void* hfft;
-//    saf_rfft_create(&hfft, fftSize);
-//
-//    /* copy the time-domain filter kernel into the head of the
-//       zero-padding buffer, prior to fft */
-//    memcpy(h0, &h, filt_len * sizeof(float));
-//
-//    // h0 -> H: time-domain filter to freq-domain
-//    saf_rfft_forward(hfft, h0, H);
-//
-// TEST: directly fill spectrum with a ramp of values
-//       with magnitudes 0->1 to just observe the filtering works.
-//    float magstep = 1.f / (float)nBins;
-//    for (int ib = 0; ib < nBins; ib++)
-//        H[ib] = cmplxf(0.707f, 0.707f) * (ib * magstep);
-//
-//    // write out magnitude of the filters
-//    for (int ib = 0; ib < nBins; ib++) {
-//        y0[ib] = cabsf(H[ib]);
-//        LIBLOG(LGDATA, "re %.6f, imag %.6f", crealf(H[ib]), cimagf(H[ib]));
-//        LIBLOG(LGDATA, "\tmag %d,  %.4f", ib, y0[ib]);
-//    }
-//
-//    // cleanup
-//    saf_rfft_destroy(&hfft);
-//    free(h0);
-//    free(y0);
-//    free(H);
-//}
-//    /* TEST: bypass beam weighting, just copy W into all "beams" */
-//    for (int id = 0; id < nDir; id++) {
-//        for (int bd = 0; bd < nBand; bd++) {
-//            utility_svvcopy(&inBuf[bd][0][0], // W
-//                            nSamp,
-//                            &beamBuf[bd][id][0]);
-//        }
-//    }
-
-/*  ~~~~~~~~~~~~~~~~ END SCRATCH ~~~~~~~~~~~~~~~~ */
-
-/* Render */
-
-void hosirrlib_render(void* const hHS)
-{
-    hosirrlib_data* pData = (hosirrlib_data*)(hHS);
-
-    /* The leaning tower of variables */
-    int i, j, k, n, ch, maxInd, dirwinsize, BB1stPeak, order, nSH, winsize, nLS;
-    int N_gtable, N_tri, aziRes, elevRes, N_azi, aziIndex, elevIndex, idx3d;
-    int numSec, order_sec, nSH_sec, delay, frameCount;
-    int fftsize, hopsize, nBins_anl, nBins_syn, maxDiffFreq_idx, rir_len;
-    int o[HOSIRR_MAX_SH_ORDER + 2];
-    int idx, jl, lSig, lSig_pad;
-    float fs, wetDry, peakNorm, normSec, nearestVal, tmp, a2eNorm;
-    float intensity[3], ixyz_smoothed[3], energy, energy_smoothed, normSecIntensity_smoothed;
-    // float t60[6] = {0.07f, 0.07f, 0.06f, 0.04f, 0.02f, 0.01f};
-    float t60[6] = { 0.2f, 0.2f, 0.16f, 0.12f, 0.09f, 0.04 };
-    float fc[6] = { 125.0f, 250.0f, 500.0f, 1000.0f, 2000.0f, 4000.0f };
-    float IntensityBB[3] = { 0.0f };
-    float IntensityBB_XYZ[3];
-    float *shir, *shir_tmp, *shir_tmp2, *direct_win, *shir_direct, *shir_pad, *gtable,
-        *sec_dirs_deg, *sectorCoeffs_tmp;
-    float *lsir_ndiff, *lsir_diff, *win, *Y_enc_tmp, *D_ls_tmp;
-    float *prev_energy_smoothed, *prev_ixyz_smooth, *azim, *elev, *diffs;
-    float *insig_win, *ndiffs_sqrt, *lsir_win, *M_ifft, *M_ifft_fl, *rir_filt;
-    float_complex *A_xyz, *sectorCoeffs, *sectorCoeffs_syn, *Y_enc, *D_ls;
-    float_complex *inspec_syn, *inspec_anl, *s_anl, *WXYZ_sec, *z_diff, *z_00;
-    float_complex *ndiffgains_interp, *diffgains_interp, *ndiffgains, *diffs_sqrt;
-    float_complex *outspec_ndiff, *outspec_diff, *a_diff;
-    float_complex pvCOV[4][4];
-    const float_complex calpha = cmplxf(1.0f, 0.0f), cbeta = cmplxf(0.0f, 0.0f);
-    void *hFFT_syn, *hFFT_anl;
-    NORMALIZATION_TYPES norm;
-    CH_ORDERING chOrdering;
-
-    /* Check if processing should actually go-ahead */
-    if (pData->ambiRIR_status != AMBI_RIR_STATUS_LOADED
-        || pData->lsRIR_status == LS_RIR_STATUS_RENDERED
-        || pData->lsRIR_status == LS_RIR_STATUS_RENDEREDING_ONGOING)
-        return;
-    else
-        pData->lsRIR_status = LS_RIR_STATUS_RENDEREDING_ONGOING;
-
-    /* take a local copy of current configuration to be thread safe */
-    fs = pData->ambiRIRsampleRate;
-    order = HOSIRR_MIN(pData->analysisOrder, pData->ambiRIRorder);
-    nSH = (order + 1) * (order + 1);
-    winsize = pData->windowLength;
-    lSig = pData->ambiRIRlength_samples;
-    BB1stPeak = pData->broadBandFirstPeakFLAG;
-    wetDry = pData->wetDryBalance;
-    nLS = pData->nLoudpkrs;
-    norm = pData->norm;
-    chOrdering = pData->chOrdering;
-
-    /* make local copy of current Ambi RIR */
-    shir = malloc1d(nSH * lSig * sizeof(float));
-    switch (chOrdering) {
-    case ACN_ORDER:
-        //            memcpy(shir, pData->shir, nSH * lSig * sizeof(float));
-        memcpy(shir, FLATTEN2D(pData->shir), nSH * lSig * sizeof(float));
-        break;
-    case FUMA_ORDER:
-        /* only for first-order, convert to ACN */
-        assert(nSH == 4);
-        memcpy(&shir[0], &(pData->shir[0][0]), lSig * sizeof(float));
-        memcpy(&shir[1 * lSig], &(pData->shir[3][0]), lSig * sizeof(float));
-        memcpy(&shir[2 * lSig], &(pData->shir[1][0]), lSig * sizeof(float));
-        memcpy(&shir[3 * lSig], &(pData->shir[2][0]), lSig * sizeof(float));
-        break;
-    }
-
-    /* account for input normalisation scheme */
-    for (n = 0; n < HOSIRR_MAX_SH_ORDER + 2; n++) {
-        o[n] = n * n;
-    }
-    switch (norm) {
-    case N3D_NORM: /* already in N3D, do nothing */
-        break;
-    case FUMA_NORM: /* (same as converting SN3D->N3D for first-order) */
-    case SN3D_NORM: /* convert to N3D */
-        for (n = 0; n < order + 1; n++)
-            for (ch = o[n]; ch < o[n + 1]; ch++)
-                for (i = 0; i < lSig; i++)
-                    shir[ch * lSig + i] *= sqrtf(2.0f * (float)n + 1.0f);
-        break;
-    }
-
-    /* normalise such that peak of the omni is 1 */
-    utility_simaxv(shir, lSig, &maxInd); /* index of max(abs(omni)) */
-    peakNorm = 1.0f / fabsf(shir[maxInd]);
-    utility_svsmul(shir, &peakNorm, nSH * lSig, shir);
-
-    /* isolate first peak */
-    if (BB1stPeak) {
-        utility_simaxv(shir, lSig, &maxInd); /* index of max(abs(omni)) */
-
-        /* calculate window and extract peak */
-        dirwinsize = 64;
-        if (maxInd < dirwinsize / 2)
-            BB1stPeak = 0;
-        else {
-            shir_tmp = malloc1d(nSH * lSig * sizeof(float));
-            shir_tmp2 = malloc1d(nSH * lSig * sizeof(float));
-            memcpy(shir_tmp, shir, nSH * lSig * sizeof(float));
-            direct_win = calloc1d(nSH * lSig, sizeof(float));
-            for (i = 0; i < nSH; i++)
-                getWindowingFunction(WINDOWING_FUNCTION_HANN, dirwinsize + 1 /* force symmetry */,
-                    &direct_win[i * lSig + maxInd - dirwinsize / 2]);
-            shir_direct = malloc1d(nSH * lSig * sizeof(float));
-            utility_svvmul(shir_tmp, direct_win, nSH * lSig, shir_direct);
-
-            /* flip window and use it to remove peak from the input */
-            for (i = 0; i < nSH * lSig; i++)
-                direct_win[i] = 1.0f - direct_win[i];
-            utility_svvmul(shir_tmp, direct_win, nSH * lSig, shir_tmp2);
-            memcpy(shir, shir_tmp2, nSH * lSig * sizeof(float));
-
-            free(shir_tmp);
-            free(shir_tmp2);
-            free(direct_win);
-        }
-    }
-
-    /* zero pad the signal's start and end for STFT */
-    lSig_pad = winsize / 2 + winsize * 2 + lSig; // winsize/2 at head, sinsize*2 at tail
-    shir_pad = calloc1d(nSH * lSig_pad, sizeof(float));
-    for (i = 0; i < nSH; i++)
-        memcpy(&shir_pad[i * lSig_pad + winsize / 2], &(shir[i * lSig]), lSig * sizeof(float));
-
-    /* VBAP gain table */
-    strcpy(pData->progressText, "Computing VBAP Gain Table");
-    pData->progress0_1 = 0.0f;
-    gtable = NULL;
-    aziRes = 1;
-    elevRes = 1;
-    generateVBAPgainTable3D((float*)pData->loudpkrs_dirs_deg, nLS, aziRes, elevRes, 0, 0, 0.0f,
-        &gtable, &N_gtable, &N_tri);
-
-    /* Sector design */
-    strcpy(pData->progressText, "Computing Sector Coefficients");
-    numSec = order == 1 ? 1 : __Tdesign_nPoints_per_degree[2 * order - 1];
-    sec_dirs_deg = (float*)__HANDLES_Tdesign_dirs_deg[2 * order - 1];
-    order_sec = order - 1;
-    nSH_sec = (order_sec + 1) * (order_sec + 1);
-    A_xyz = malloc1d(nSH * nSH_sec * 3 * sizeof(float_complex));
-    computeVelCoeffsMtx(order_sec, A_xyz);
-    sectorCoeffs_tmp = malloc1d((numSec * 4) * nSH * sizeof(float));
-    sectorCoeffs = malloc1d((numSec * 4) * nSH * sizeof(float_complex));
-    sectorCoeffs_syn = malloc1d((numSec * 4) * nSH * sizeof(float_complex));
-    normSec = computeSectorCoeffsEP(
-        order_sec, A_xyz, SECTOR_PATTERN_PWD, sec_dirs_deg, numSec, sectorCoeffs_tmp);
-    for (i = 0; i < numSec * 4 * nSH; i++) {
-        sectorCoeffs[i] = cmplxf(sectorCoeffs_tmp[i], 0.0f); /* real->complex data type */
-        sectorCoeffs_syn[i] = cmplxf(sectorCoeffs_tmp[i] / sqrtf(4.0f * M_PI), 0.0f);
-    }
-    free(sectorCoeffs_tmp);
-    free(A_xyz);
-
-    /* Inits */
-    fftsize = winsize * 2;
-    hopsize = winsize / 2; /* half the window size time-resolution */
-    nBins_anl = winsize / 2 + 1; /* nBins used for analysis */
-    nBins_syn = fftsize / 2 + 1; /* nBins used for synthesis */
-    nearestVal = 10e5f;
-    for (i = 0; i < nBins_anl; i++) {
-        tmp = fabsf((float)i * (fs / (float)winsize) - MAX_DIFF_FREQ_HZ);
-        if (tmp < nearestVal) {
-            nearestVal = tmp;
-            maxDiffFreq_idx = i;
-        }
-    }
-
-    /* transform window (symmetric Hann - 'hanning' in matlab) */
-    win = malloc1d(winsize * sizeof(float));
-    for (i = 0; i < winsize; i++)
-        win[i] = powf(sinf((float)i * (M_PI / (float)winsize)), 2.0f);
-
-    /* diffuse stream rendering intialisations */
-    a2eNorm = (float)nLS / (sqrtf((float)nLS));
-    if (order == 1) {
-        D_ls_tmp = malloc1d(nLS * nSH * sizeof(float));
-        getLoudspeakerDecoderMtx(
-            (float*)pData->loudpkrs_dirs_deg, nLS, LOUDSPEAKER_DECODER_SAD, order, 0, D_ls_tmp);
-        utility_svsmul(D_ls_tmp, &a2eNorm, nLS * nSH, D_ls_tmp);
-        D_ls = malloc1d(nLS * nSH * sizeof(float_complex));
-        for (i = 0; i < nLS * nSH; i++)
-            D_ls[i] = cmplxf(D_ls_tmp[i], 0.0f);
-    } else {
-        Y_enc_tmp = malloc1d(nSH_sec * numSec * sizeof(float));
-        getRSH(order_sec, sec_dirs_deg, numSec, Y_enc_tmp);
-        D_ls_tmp = malloc1d(nLS * nSH_sec * sizeof(float));
-        getLoudspeakerDecoderMtx(
-            (float*)pData->loudpkrs_dirs_deg, nLS, LOUDSPEAKER_DECODER_SAD, order_sec, 0, D_ls_tmp);
-        utility_svsmul(D_ls_tmp, &a2eNorm, nLS * nSH_sec, D_ls_tmp);
-        Y_enc = malloc1d(nSH_sec * numSec * sizeof(float_complex));
-        D_ls = malloc1d(nLS * nSH_sec * sizeof(float_complex));
-        for (i = 0; i < nSH_sec * numSec; i++)
-            Y_enc[i] = cmplxf(Y_enc_tmp[i], 0.0f);
-        for (i = 0; i < nLS * nSH_sec; i++)
-            D_ls[i] = cmplxf(D_ls_tmp[i], 0.0f);
-        free(Y_enc_tmp);
-    }
-    free(D_ls_tmp);
-
-    /* mem alloc */
-    saf_rfft_create(&hFFT_syn, fftsize);
-    saf_rfft_create(&hFFT_anl, fftsize / 2);
-    lsir_ndiff = calloc1d(nLS * (lSig + (2 * fftsize)), sizeof(float));
-    lsir_diff = calloc1d(nLS * (lSig + (2 * fftsize)), sizeof(float));
-    lsir_win = malloc1d(fftsize * sizeof(float));
-    prev_energy_smoothed = calloc1d(numSec, sizeof(float));
-    prev_ixyz_smooth = calloc1d(numSec * 3, sizeof(float));
-    azim = malloc1d(numSec * nBins_anl * sizeof(float));
-    elev = malloc1d(numSec * nBins_anl * sizeof(float));
-    diffs = malloc1d(numSec * nBins_anl * sizeof(float));
-    ndiffs_sqrt = malloc1d(nBins_anl * sizeof(float));
-    diffs_sqrt = malloc1d(nBins_anl * sizeof(float_complex));
-    insig_win = calloc1d(fftsize, sizeof(float));
-    inspec_syn = calloc1d(nSH * nBins_syn, sizeof(float_complex)); //////ma->ca
-    inspec_anl = calloc1d(nSH * nBins_anl, sizeof(float_complex)); //////ma->ca
-    s_anl = malloc1d(4 * numSec * nBins_anl * sizeof(float_complex));
-    WXYZ_sec = malloc1d(4 * nBins_anl * sizeof(float_complex));
-    z_diff = malloc1d(numSec * nBins_syn * sizeof(float_complex));
-    z_00 = malloc1d(nBins_syn * sizeof(float_complex));
-    a_diff = malloc1d(nSH * nBins_syn * sizeof(float_complex));
-    M_ifft = malloc1d(winsize * sizeof(float));
-    M_ifft_fl = calloc1d(fftsize, sizeof(float));
-    ndiffgains = malloc1d(nLS * nBins_anl * sizeof(float_complex));
-    ndiffgains_interp = malloc1d(nLS * nBins_syn * sizeof(float_complex));
-    diffgains_interp = malloc1d(nBins_syn * sizeof(float_complex));
-    outspec_ndiff = malloc1d(nLS * nBins_syn * sizeof(float_complex));
-    outspec_diff = malloc1d(nLS * nBins_syn * sizeof(float_complex));
-
-    /* Main processing loop */
-    strcpy(pData->progressText, "HOSIRR - Rendering");
-    idx = frameCount = 0;
-    while (idx + winsize < lSig + 2 * winsize) {
-
-        /* update progress */
-        pData->progress0_1 = (float)idx / (float)(lSig + 2 * winsize);
-
-        /* Window input and transform to frequency domain */
-        for (i = 0; i < nSH; i++) {
-            for (j = 0; j < winsize; j++)
-                insig_win[j] = win[j] * shir_pad[i * lSig_pad + idx + j];
-            saf_rfft_forward(hFFT_syn, insig_win, &inspec_syn[i * nBins_syn]);
-            for (j = 0, k = 0; j < nBins_anl; j++, k += fftsize / winsize)
-                inspec_anl[i * nBins_anl + j] = inspec_syn[i * nBins_syn + k];
-        }
-
-        /* Form weighted pressure-velocity signals */
-        cblas_cgemm(CblasRowMajor, CblasNoTrans, CblasNoTrans, numSec * 4, nBins_anl, nSH, &calpha,
-            sectorCoeffs, nSH, inspec_anl, nBins_anl, &cbeta, s_anl, nBins_anl);
-
-        /* SIRR analysis for each sector */
-        for (n = 0; n < numSec; n++) {
-            for (i = 0; i < 4; i++)
-                memcpy(&WXYZ_sec[i * nBins_anl], &s_anl[n * 4 * nBins_anl + i * nBins_anl],
-                    nBins_anl * sizeof(float_complex));
-
-            /* compute Intensity vector for each frequency bin to estimate DoA */
-            for (j = 0; j < nBins_anl; j++) {
-                for (i = 0; i < 3; i++)
-                    intensity[i] =
-                        crealf(ccmulf(conjf(WXYZ_sec[j]), WXYZ_sec[(i + 1) * nBins_anl + j]));
-                LIBLOG(
-                    LGDATA, "intensity %.7f, %.7f, %.7f", intensity[0], intensity[1], intensity[2]);
-                azim[n * nBins_anl + j] = atan2f(intensity[1], intensity[0]) * 180.0f / M_PI;
-                elev[n * nBins_anl + j] =
-                    atan2f(intensity[2], sqrtf(powf(intensity[0], 2.0f) + powf(intensity[1], 2.0f)))
-                    * 180.0f / M_PI;
-            }
-
-            /* Compute broad-band active-intensity vector */
-            cblas_cgemm(CblasRowMajor, CblasNoTrans, CblasConjTrans, 4, 4, maxDiffFreq_idx + 1,
-                &calpha, WXYZ_sec, nBins_anl, WXYZ_sec, nBins_anl, &cbeta, FLATTEN2D(pvCOV), 4);
-            for (i = 0; i < 3; i++)
-                intensity[i] = crealf(pvCOV[1 + i][0]);
-            energy = 0.0f;
-            for (i = 0; i < 4; i++)
-                energy += crealf(pvCOV[i][i]) * 0.5f;
-
-            //                    LIBLOG(LGDATA, "intensity %.5f, %.5f, %.5f", intensity[0],
-            //                    intensity[1], intensity[2]);
-
-            /* Estimating and time averaging of boadband diffuseness */
-            normSecIntensity_smoothed = 0.0f;
-            for (i = 0; i < 3; i++) {
-                ixyz_smoothed[i] = (1.0f - ALPHA_DIFF_COEFF) * intensity[i]
-                    + ALPHA_DIFF_COEFF * prev_ixyz_smooth[n * 3 + i];
-                prev_ixyz_smooth[n * 3 + i] = ixyz_smoothed[i];
-                normSecIntensity_smoothed += powf(fabsf(ixyz_smoothed[i]), 2.0f);
-            }
-            energy_smoothed =
-                (1.0f - ALPHA_DIFF_COEFF) * energy + ALPHA_DIFF_COEFF * prev_energy_smoothed[n];
-            prev_energy_smoothed[n] = energy_smoothed;
-            normSecIntensity_smoothed = sqrtf(normSecIntensity_smoothed);
-            for (i = 0; i < nBins_anl; i++)
-                diffs[n * nBins_anl + i] =
-                    1.0f - (normSecIntensity_smoothed / (energy_smoothed + 2.23e-10f));
-        }
-
-        /* SIRR Synthesis for each sector */
-        memset(outspec_ndiff, 0, nLS * nBins_syn * sizeof(float_complex));
-        memset(outspec_diff, 0, nLS * nBins_syn * sizeof(float_complex));
-        for (n = 0; n < numSec; n++) {
-            for (i = 0; i < nBins_anl; i++) {
-                ndiffs_sqrt[i] = sqrtf(1.0f - diffs[n * nBins_anl + i]);
-                diffs_sqrt[i] = cmplxf(sqrtf(diffs[n * nBins_anl + i]), 0.0f);
-            }
-
-            /* Gain factor computation */
-            for (i = 0; i < nBins_anl; i++) {
-                N_azi = (int)(360.0f / (float)aziRes + 0.5f) + 1;
-                aziIndex =
-                    (int)(matlab_fmodf(azim[n * nBins_anl + i] + 180.0f, 360.0f) / (float)aziRes
-                        + 0.5f);
-                elevIndex = (int)((elev[n * nBins_anl + i] + 90.0f) / (float)elevRes + 0.5f);
-                idx3d = elevIndex * N_azi + aziIndex;
-                for (j = 0; j < nLS; j++)
-                    ndiffgains[j * nBins_anl + i] =
-                        cmplxf(gtable[idx3d * nLS + j] * ndiffs_sqrt[i], 0.0f);
-            }
-
-            /* Interpolate panning filters  */
-            for (i = 0; i < nLS; i++) {
-                saf_rfft_backward(hFFT_anl, &ndiffgains[i * nBins_anl], M_ifft);
-                /* flip */
-                for (j = 0; j < winsize / 2; j++) {
-                    M_ifft_fl[j] = M_ifft[winsize / 2 + j];
-                    M_ifft_fl[winsize / 2 + j] = M_ifft[j];
-                }
-                saf_rfft_forward(hFFT_syn, M_ifft_fl, &ndiffgains_interp[i * nBins_syn]);
-            }
-
-            /* Generate non-diffuse stream */
-            cblas_cgemm(CblasRowMajor, CblasNoTrans, CblasNoTrans, 1, nBins_syn, nSH, &calpha,
-                &sectorCoeffs_syn[n * 4 * nSH], nSH, inspec_syn, nBins_syn, &cbeta, z_00,
-                nBins_syn);
-            for (i = 0; i < nLS; i++)
-                for (j = 0; j < nBins_syn; j++)
-                    outspec_ndiff[i * nBins_syn + j] = ccaddf(outspec_ndiff[i * nBins_syn + j],
-                        ccmulf(
-                            ndiffgains_interp[i * nBins_syn + j], crmulf(z_00[j], sqrtf(normSec))));
-
-            /* Interpolate diffs  */
-            saf_rfft_backward(hFFT_anl, diffs_sqrt, M_ifft);
-            /* flip */
-            for (j = 0; j < winsize / 2; j++) {
-                M_ifft_fl[j] = M_ifft[winsize / 2 + j];
-                M_ifft_fl[winsize / 2 + j] = M_ifft[j];
-            }
-            saf_rfft_forward(hFFT_syn, M_ifft_fl, diffgains_interp);
-
-            /* Generate diffuse stream */
-            if (order == 1) {
-                for (i = 0; i < nSH; i++)
-                    for (j = 0; j < nBins_syn; j++)
-                        a_diff[i * nBins_syn + j] = ccmulf(diffgains_interp[j],
-                            crmulf(inspec_syn[i * nBins_syn + j], 1.0f / sqrtf((float)nSH)));
-            } else {
-                for (j = 0; j < nBins_syn; j++)
-                    z_diff[n * nBins_syn + j] =
-                        crmulf(ccmulf(diffgains_interp[j], z_00[j]), 1.0f / sqrtf(numSec));
-            }
-        }
-
-        /* Decode diffuse stream to loudspeakers */
-        if (order == 1) {
-            cblas_cgemm(CblasRowMajor, CblasNoTrans, CblasNoTrans, nLS, nBins_syn, nSH, &calpha,
-                D_ls, nSH, a_diff, nBins_syn, &cbeta, outspec_diff, nBins_syn);
-        } else {
-            cblas_cgemm(CblasRowMajor, CblasNoTrans, CblasNoTrans, nSH_sec, nBins_syn, numSec,
-                &calpha, Y_enc, numSec, z_diff, nBins_syn, &cbeta, a_diff, nBins_syn);
-            cblas_cgemm(CblasRowMajor, CblasNoTrans, CblasNoTrans, nLS, nBins_syn, nSH_sec, &calpha,
-                D_ls, nSH_sec, a_diff, nBins_syn, &cbeta, outspec_diff, nBins_syn);
-        }
-
-        /* Overlap-add synthesis */
-        for (i = 0; i < nLS; i++) {
-            saf_rfft_backward(hFFT_syn, &outspec_ndiff[i * nBins_syn], lsir_win);
-            for (jl = idx, k = 0; jl < fftsize + idx; jl++, k++)
-                lsir_ndiff[i * (lSig + (2 * fftsize)) + jl] += lsir_win[k];
-            saf_rfft_backward(hFFT_syn, &outspec_diff[i * nBins_syn], lsir_win);
-            for (jl = idx, k = 0; jl < fftsize + idx; jl++, k++)
-                lsir_diff[i * (lSig + (2 * fftsize)) + jl] += lsir_win[k];
-        }
-
-        idx += hopsize;
-        frameCount++;
-    }
-
-    /* Remove delay caused by processing */
-    delay = winsize; /// 2;    // from winsize/2
-    for (i = 0; i < nLS; i++) {
-        memcpy(&lsir_ndiff[i * lSig], &lsir_ndiff[i * (lSig + (2 * fftsize)) + delay],
-            lSig * sizeof(float));
-        memcpy(&lsir_diff[i * lSig], &lsir_diff[i * (lSig + (2 * fftsize)) + delay],
-            lSig * sizeof(float));
-    }
-    lsir_ndiff = realloc1d(lsir_ndiff, nLS * lSig * sizeof(float));
-    lsir_diff = realloc1d(lsir_diff, nLS * lSig * sizeof(float));
-
-    /* Convolution with exponential decaying noise to decorrelate the diffuse stream */
-    strcpy(pData->progressText, "Decorrelating Diffuse Stream");
-    rir_filt = NULL;
-    synthesiseNoiseReverb(nLS, fs, t60, fc, 6, 1, &rir_filt, &rir_len);
-    fftfilt(lsir_diff, rir_filt, lSig, rir_len, nLS, lsir_diff);
-
-    /* Re-introduce first peak based on broadband analysis  */
-    if (BB1stPeak) {
-        /* Broad-band intensity */
-        for (i = 0; i < 3; i++)
-            for (j = 0; j < lSig; j++)
-                IntensityBB[i] += shir_direct[0 * lSig + j] * shir_direct[(i + 1) * lSig + j]
-                    / sqrtf(3.0f); /* "sqrtf(3.0f)" for N3D->SN3D */
-        IntensityBB_XYZ[0] = IntensityBB[2];
-        IntensityBB_XYZ[1] = IntensityBB[0];
-        IntensityBB_XYZ[2] = IntensityBB[1];
-
-        /* Get gtable index for DoA */
-        N_azi = (int)(360.0f / aziRes + 0.5f) + 1;
-        aziIndex =
-            (int)(matlab_fmodf(
-                      (atan2f(IntensityBB_XYZ[1], IntensityBB_XYZ[0]) * 180.0f / M_PI) + 180.0f,
-                      360.0f)
-                    / (float)aziRes
-                + 0.5f);
-        elevIndex =
-            (int)(((atan2f(IntensityBB_XYZ[2],
-                        sqrtf(powf(IntensityBB_XYZ[0], 2.0f) + powf(IntensityBB_XYZ[1], 2.0f)))
-                       * 180.0f / M_PI)
-                      + 90.0f)
-                    / (float)elevRes
-                + 0.5f);
-        idx3d = elevIndex * N_azi + aziIndex;
-
-        /* pan omni and sum to non-diffuse stream */
-        for (i = 0; i < nLS; i++)
-            for (j = 0; j < lSig; j++)
-                lsir_ndiff[i * lSig + j] += gtable[idx3d * nLS + i] * shir_direct[j];
-
-        free(shir_direct);
-    }
-
-    /* Sum the two streams, store */
-    pData->lsir = realloc1d(pData->lsir, nLS * lSig * sizeof(float));
-    for (i = 0; i < nLS; i++) {
-        for (j = 0; j < lSig; j++) {
-            if (wetDry < 1.0f)
-                pData->lsir[i * lSig + j] =
-                    wetDry * lsir_ndiff[i * lSig + j] + lsir_diff[i * lSig + j];
-            else
-                pData->lsir[i * lSig + j] =
-                    lsir_ndiff[i * lSig + j] + (2.0f - wetDry) * lsir_diff[i * lSig + j];
-        }
-    }
-
-    /* indicate that rendering is complete */
-    pData->progress0_1 = 1.0f;
-    pData->lsRIR_status = LS_RIR_STATUS_RENDERED;
-
-    /* Clean-up */
-    free(shir);
-    free(shir_pad);
-    free(gtable);
-    free(sectorCoeffs);
-    free(sectorCoeffs_syn);
-    free(win);
-    if (order > 1)
-        free(Y_enc);
-    free(D_ls);
-    saf_rfft_destroy(&hFFT_syn);
-    saf_rfft_destroy(&hFFT_anl);
-    free(lsir_ndiff);
-    free(lsir_diff);
-    free(lsir_win);
-    free(prev_energy_smoothed);
-    free(prev_ixyz_smooth);
-    free(azim);
-    free(elev);
-    free(diffs);
-    free(ndiffs_sqrt);
-    free(diffs_sqrt);
-    free(insig_win);
-    free(inspec_syn);
-    free(inspec_anl);
-    free(s_anl);
-    free(WXYZ_sec);
-    free(z_diff);
-    free(z_00);
-    free(a_diff);
-    free(M_ifft);
-    free(M_ifft_fl);
-    free(ndiffgains);
-    free(ndiffgains_interp);
-    free(diffgains_interp);
-    free(outspec_ndiff);
-    free(outspec_diff);
-    free(rir_filt);
-}
-
-/* Set Functions */
-
-int hosirrlib_setAmbiRIR(
-    void* const hHS, const float** H, int numChannels, int numSamples, int sampleRate)
-{
-    hosirrlib_data* pData = (hosirrlib_data*)(hHS);
-
-    /* Check channel count to see if input is actually in the SHD */
-    if (fabsf(sqrtf((float)numChannels) - floorf(sqrtf((float)numChannels))) > 0.0001f) {
-        pData->ambiRIR_status = AMBI_RIR_STATUS_NOT_LOADED;
-        pData->nSH = -1;
-        pData->ambiRIRorder = -1;
-        pData->ambiRIRlength_seconds = pData->ambiRIRlength_samples = 0.0f;
-        pData->ambiRIRsampleRate = 0;
-        return (int)(pData->ambiRIR_status);
-    }
-
-    /* if it is, store RIR data */
-    pData->ambiRIRorder = HOSIRR_MIN(sqrt(numChannels - 1), HOSIRR_MAX_SH_ORDER);
-    pData->nSH = numChannels;
-    pData->analysisOrder = pData->ambiRIRorder;
-    pData->ambiRIRlength_samples = numSamples;
-    pData->ambiRIRsampleRate = sampleRate;
-    pData->ambiRIRlength_seconds =
-        (float)pData->ambiRIRlength_samples / (float)pData->ambiRIRsampleRate;
-
-    // (re)allocate memory and copy in SH RIR data
-    pData->shir = (float**)realloc2d((void**)pData->shir, numChannels, numSamples, sizeof(float));
-    for (int i = 0; i < numChannels; i++)
-        utility_svvcopy(H[i], numSamples, pData->shir[i]); // mtm
-    //        memcpy(&(pData->shir[i*numSamples]), H[i], numSamples * sizeof(float));
-
-    /* set FLAGS */
-    pData->ambiRIR_status = AMBI_RIR_STATUS_LOADED;
-    pData->lsRIR_status = LS_RIR_STATUS_NOT_RENDERED;
-
-    return (int)(pData->ambiRIR_status);
-}
-
-void hosirrlib_setBroadBandFirstPeakFLAG(void* const hHS, int newState)
-{
-    hosirrlib_data* pData = (hosirrlib_data*)(hHS);
-    pData->broadBandFirstPeakFLAG = newState;
-    pData->lsRIR_status = LS_RIR_STATUS_NOT_RENDERED;
-}
-
-void hosirrlib_setWindowLength(void* const hHS, int newValue)
-{
-    hosirrlib_data* pData = (hosirrlib_data*)(hHS);
-    /* round to nearest multiple of 2 */
-    pData->windowLength = newValue % 2 == 0 ? newValue : newValue + 2 - (newValue % 2);
-    /* clamp within bounds */
-    pData->windowLength = HOSIRR_CLAMP(pData->windowLength, MIN_WINDOW_LENGTH, MAX_WINDOW_LENGTH);
-    pData->lsRIR_status = LS_RIR_STATUS_NOT_RENDERED;
-}
-
-void hosirrlib_setWetDryBalance(void* const hHS, float newValue)
-{
-    hosirrlib_data* pData = (hosirrlib_data*)(hHS);
-    pData->wetDryBalance = newValue;
-    pData->lsRIR_status = LS_RIR_STATUS_NOT_RENDERED;
-}
-
-void hosirrlib_setAnalysisOrder(void* const hHS, int newValue)
-{
-    hosirrlib_data* pData = (hosirrlib_data*)(hHS);
-    pData->analysisOrder = HOSIRR_MIN(HOSIRR_MAX(newValue, 1), HOSIRR_MAX_SH_ORDER);
-    /* FUMA only supports 1st order */
-    if (pData->analysisOrder != ANALYSIS_ORDER_FIRST && pData->chOrdering == FUMA_ORDER)
-        pData->chOrdering = ACN_ORDER;
-    if (pData->analysisOrder != ANALYSIS_ORDER_FIRST && pData->norm == FUMA_NORM)
-        pData->norm = SN3D_NORM;
-    pData->lsRIR_status = LS_RIR_STATUS_NOT_RENDERED;
-}
-
-void hosirrlib_setLoudspeakerAzi_deg(void* const hHS, int index, float newAzi_deg)
-{
-    hosirrlib_data* pData = (hosirrlib_data*)(hHS);
-    if (newAzi_deg > 180.0f)
-        newAzi_deg = -360.0f + newAzi_deg;
-    newAzi_deg = HOSIRR_MAX(newAzi_deg, -180.0f);
-    newAzi_deg = HOSIRR_MIN(newAzi_deg, 180.0f);
-    pData->loudpkrs_dirs_deg[index][0] = newAzi_deg;
-    pData->lsRIR_status = LS_RIR_STATUS_NOT_RENDERED;
-}
-
-void hosirrlib_setLoudspeakerElev_deg(void* const hHS, int index, float newElev_deg)
-{
-    hosirrlib_data* pData = (hosirrlib_data*)(hHS);
-    newElev_deg = HOSIRR_MAX(newElev_deg, -90.0f);
-    newElev_deg = HOSIRR_MIN(newElev_deg, 90.0f);
-    pData->loudpkrs_dirs_deg[index][1] = newElev_deg;
-    pData->lsRIR_status = LS_RIR_STATUS_NOT_RENDERED;
-}
-
-void hosirrlib_setNumLoudspeakers(void* const hHS, int new_nLoudspeakers)
-{
-    hosirrlib_data* pData = (hosirrlib_data*)(hHS);
-    pData->nLoudpkrs =
-        new_nLoudspeakers > MAX_NUM_LOUDSPEAKERS ? MAX_NUM_LOUDSPEAKERS : new_nLoudspeakers;
-    pData->nLoudpkrs = HOSIRR_MAX(MIN_NUM_LOUDSPEAKERS, pData->nLoudpkrs);
-    pData->lsRIR_status = LS_RIR_STATUS_NOT_RENDERED;
-}
-
-void hosirrlib_setOutputConfigPreset(void* const hHS, int newPresetID)
-{
-    hosirrlib_data* pData = (hosirrlib_data*)(hHS);
-    //    loadLoudspeakerArrayPreset(newPresetID, pData->loudpkrs_dirs_deg, &(pData->nLoudpkrs));
-    loadSphDesignPreset(newPresetID, pData->loudpkrs_dirs_deg,
-        &(pData->nLoudpkrs)); // TODO: SPHDESIGNs coincide with LS arrays for now
-    pData->lsRIR_status = LS_RIR_STATUS_NOT_RENDERED;
-}
-
-void hosirrlib_setChOrder(void* const hHS, int newOrder)
-{
-    hosirrlib_data* pData = (hosirrlib_data*)(hHS);
-    if ((CH_ORDERING)newOrder != FUMA_ORDER
-        || pData->analysisOrder == ANALYSIS_ORDER_FIRST) /* FUMA only supports 1st order */
-        pData->chOrdering = (CH_ORDERING)newOrder;
-    pData->lsRIR_status = LS_RIR_STATUS_NOT_RENDERED;
-}
-
-void hosirrlib_setNormType(void* const hHS, int newType)
-{
-    hosirrlib_data* pData = (hosirrlib_data*)(hHS);
-    if ((NORMALIZATION_TYPES)newType != FUMA_NORM
-        || pData->analysisOrder == ANALYSIS_ORDER_FIRST) /* FUMA only supports 1st order */
-    {
-        pData->norm = (NORMALIZATION_TYPES)newType;
-        hosirrlib_setInputNorm(
-            hHS, newType); // quick fix, forward the new norm type to set the input normalization
-    }
-    pData->lsRIR_status = LS_RIR_STATUS_NOT_RENDERED;
-}
-
-/* Get Functions */
-
-float hosirrlib_getProgress0_1(void* const hHS)
-{
-    hosirrlib_data* pData = (hosirrlib_data*)(hHS);
-    return pData->progress0_1;
-}
-
-void hosirrlib_getProgressText(void* const hHS, char* text)
-{
-    hosirrlib_data* pData = (hosirrlib_data*)(hHS);
-    memcpy(text, pData->progressText, HOSIRR_PROGRESSTEXT_CHAR_LENGTH * sizeof(char));
-}
-
-int hosirrlib_getAmbiRIRstatus(void* const hHS)
-{
-    hosirrlib_data* pData = (hosirrlib_data*)(hHS);
-    return pData->ambiRIR_status;
-}
-
-int hosirrlib_getLsRIRstatus(void* const hHS)
-{
-    hosirrlib_data* pData = (hosirrlib_data*)(hHS);
-    return pData->lsRIR_status;
-}
-
-int hosirrlib_getAmbiRIRinputOrder(void* const hHS)
-{
-    hosirrlib_data* pData = (hosirrlib_data*)(hHS);
-    return pData->ambiRIRorder;
-}
-
-int hosirrlib_getAmbiRIRlength_samples(void* const hHS)
-{
-    hosirrlib_data* pData = (hosirrlib_data*)(hHS);
-    return pData->ambiRIRlength_samples;
-}
-
-float hosirrlib_getAmbiRIRlength_seconds(void* const hHS)
-{
-    hosirrlib_data* pData = (hosirrlib_data*)(hHS);
-    return pData->ambiRIRlength_seconds;
-}
-
-int hosirrlib_getAmbiRIRsampleRate(void* const hHS)
-{
-    hosirrlib_data* pData = (hosirrlib_data*)(hHS);
-    return pData->ambiRIRsampleRate;
-}
-
-int hosirrlib_getBroadBandFirstPeakFLAG(void* const hHS)
-{
-    hosirrlib_data* pData = (hosirrlib_data*)(hHS);
-    return pData->broadBandFirstPeakFLAG;
-}
-
-void hosirrlib_getLsRIR(void* const hHS, float** lsRIR)
-{
-    hosirrlib_data* pData = (hosirrlib_data*)(hHS);
-    int i;
-    if (pData->lsRIR_status == LS_RIR_STATUS_RENDERED)
-        for (i = 0; i < pData->nLoudpkrs; i++)
-            memcpy(lsRIR[i], &(pData->lsir[i * (pData->ambiRIRlength_samples)]),
-                pData->ambiRIRlength_samples * sizeof(float));
-}
-
-int hosirrlib_getWindowLength(void* const hHS)
-{
-    hosirrlib_data* pData = (hosirrlib_data*)(hHS);
-    return pData->windowLength;
-}
-
-float hosirrlib_getWetDryBalance(void* const hHS)
-{
-    hosirrlib_data* pData = (hosirrlib_data*)(hHS);
-    return pData->wetDryBalance;
-}
-
-int hosirrlib_getAnalysisOrder(void* const hHS)
-{
-    hosirrlib_data* pData = (hosirrlib_data*)(hHS);
-    return pData->analysisOrder;
-}
-
-float hosirrlib_getLoudspeakerAzi_deg(void* const hHS, int index)
-{
-    hosirrlib_data* pData = (hosirrlib_data*)(hHS);
-    return pData->loudpkrs_dirs_deg[index][0];
-}
-
-float hosirrlib_getLoudspeakerElev_deg(void* const hHS, int index)
-{
-    hosirrlib_data* pData = (hosirrlib_data*)(hHS);
-    return pData->loudpkrs_dirs_deg[index][1];
-}
-
-int hosirrlib_getNumLoudspeakers(void* const hHS)
-{
-    hosirrlib_data* pData = (hosirrlib_data*)(hHS);
-    return pData->nLoudpkrs;
-}
-
-int hosirrlib_getMaxNumLoudspeakers()
-{
-    return MAX_NUM_LOUDSPEAKERS;
-}
-
-int hosirrlib_getChOrder(void* const hHS)
-{
-    hosirrlib_data* pData = (hosirrlib_data*)(hHS);
-    return (int)pData->chOrdering;
-}
-
-int hosirrlib_getNormType(void* const hHS)
-{
-    hosirrlib_data* pData = (hosirrlib_data*)(hHS);
-    return (int)pData->norm;
-}
-
-int hosirrlib_getNumDirections(void* const hHS)
-{
-    hosirrlib_data* pData = (hosirrlib_data*)(hHS);
-    return pData->nDir;
-}
+/*
+ *
+ * This library depends on
+ * Spatial_Audio_Framework
+ * (https://github.com/leomccormack/Spatial_Audio_Framework)
+ * and follows the structure of HOSIRR, by the same author.
+ *
+ * Michael McCrea, Tampere Univeristy, 26.10.23
+ *
+ */
+
+#include "hosirr_internal.h"
+
+void hosirrlib_create(void** const phHS)
+{
+    hosirrlib_data* pData = (hosirrlib_data*)malloc1d(sizeof(hosirrlib_data));
+    *phHS = (void*)pData;
+
+    /* new hodecaylib */
+
+    // depend only on nDir
+    pData->encBeamCoeffs = NULL; // nSH x nDir
+    pData->decBeamCoeffs = NULL; // nDir x nSH
+    pData->dirGainBufDB = NULL; // nDir x nBand
+    pData->t60Buf_omni = NULL; // nBand x 1
+    pData->t60Buf_dir = NULL; // nDir x nBand
+    pData->rdrBuf = NULL; // nBand x 1
+    pData->directOnsetIdx_bnd = NULL; // nBand x 1
+
+    // depend on output design (nDir) AND input RIR (nSamp)
+    pData->rirBuf_sh = NULL; // nSH x nSamp
+    pData->rirBuf_bnd_dir = NULL; // nDir x nSamp
+    pData->fdnBuf_dir = NULL; // nDir x nSamp
+    pData->fdnBuf_bnd_dir = NULL; // nBand x nDir x nSamp
+    pData->edcBufOmn_bnd = NULL; // nBand x nSamp
+    pData->edcBuf_bnd_dir = NULL; // nDir x nBand x nSamp
+    pData->edcBufFDN_bnd_dir = NULL; // nDir x nBand x nSamp
+    pData->fdnBuf_sh = NULL; // nSH x nSamp
+
+    pData->H_bandFilt = NULL; // nBand x filtOrder+1
+    pData->bandCenterFreqs = NULL; // 1 x nBand
+    pData->bandXOverFreqs = NULL; // 1 x nBand-1
+    pData->srcDirectivity = NULL; // 1 x nBand
+
+    /* Constants */
+
+    /* If diffuseness never crosses this threshold, diffuse onset
+     * defaults to direct onset +5ms. */
+    pData->diffuseMin = 0.3f;
+    pData->diffuseOnsetFallbackDelay = 0.005;
+
+    /* Defaults */
+    for (int i = 0; i < 3; i++) {
+        pData->srcPosition[i] = 0.f;
+        pData->recPosition[i] = 0.f;
+    }
+    pData->srcPosition[0] = 1.f; // source defaults to 1 m in front of receiver
+
+    pData->srcDirectivityFlag = 1; // default to "regular" loudspeaker directivity
+
+    /* Zero out the state of buffer resources */
+    hosirrlib_setUninitialized(pData);
+
+    /* Beam shape for decomposition */
+    pData->beamType = HYPERCARDIOID_BEAM;
+
+    /* Initialize spherical design for directional analysis */
+    // TODO: SPHDESIGNs coincide with LS arrays for now, not a clean separation
+    // default design currently just set by enum SPHDESIGN_ARRAY_PRESET_15PX
+    loadSphDesignPreset(SPHDESIGN_PRESET_15PX, pData->loudpkrs_dirs_deg, &(pData->nLoudpkrs));
+
+    pData->nDir = pData->nLoudpkrs; // TODO: update
+
+    /* NOTE: Don't initialize filters yet, input RIR is required for getting
+     * the fsfilterbank constants (fs) set in _initBandFilters(). */
+
+    /* original hosirrlib */
+
+    pData->progress0_1 = 0.0f;
+    pData->progressText = malloc1d(HOSIRR_PROGRESSTEXT_CHAR_LENGTH * sizeof(char));
+    strcpy(pData->progressText, "HOSIRR");
+
+    /* input AmbiRIR */
+    pData->shir = NULL;
+    pData->ambiRIR_status = AMBI_RIR_STATUS_NOT_LOADED;
+    pData->ambiRIRorder = -1;
+    pData->ambiRIRlength_seconds = pData->ambiRIRlength_samples = 0.0f;
+    pData->ambiRIRsampleRate = 0;
+
+    /* output Loudspeaker array RIR */
+    pData->lsir = NULL;
+    pData->lsRIR_status = LS_RIR_STATUS_NOT_RENDERED;
+
+    /* default user parameters */
+    pData->analysisOrder = 1;
+    // loadLoudspeakerArrayPreset(LS_ARRAY_PRESET_T_DESIGN_24, pData->loudpkrs_dirs_deg,
+    // &(pData->nLoudpkrs));
+    pData->chOrdering = ACN_ORDER;
+    pData->norm = SN3D_NORM;
+    pData->broadBandFirstPeakFLAG = 1;
+    pData->windowLength = DEFAULT_WINDOW_LENGTH;
+    pData->wetDryBalance = 1.0f;
+}
+
+void hosirrlib_destroy(void** const phHS)
+{
+    hosirrlib_data* pData = (hosirrlib_data*)(*phHS);
+
+    if (pData != NULL) {
+
+        // depend only on output design (nDir)
+        free(pData->encBeamCoeffs);
+        free(pData->decBeamCoeffs);
+        free(pData->dirGainBufDB);
+        free(pData->t60Buf_omni);
+        free(pData->t60Buf_dir);
+        free(pData->rdrBuf);
+
+        // depend on output design (nDir) AND input RIR (nSamp)
+        free(pData->rirBuf_sh);
+        free(pData->rirBuf_bnd_sh);
+        free(pData->rirBuf_bnd_dir);
+        free(pData->edcBufOmn_bnd);
+        free(pData->edcBuf_bnd_dir);
+        free(pData->fdnBuf_dir);
+        free(pData->fdnBuf_bnd_dir);
+        free(pData->edcBufFDN_bnd_dir);
+        free(pData->fdnBuf_sh);
+
+        // unchanging after init
+        free(pData->H_bandFilt);
+        free(pData->bandCenterFreqs);
+        free(pData->bandXOverFreqs);
+        free(pData->srcDirectivity);
+
+        /* original hosirrlib */
+        free(pData->shir);
+        free(pData->lsir);
+        free(pData->progressText);
+
+        free(pData);
+        pData = NULL;
+    }
+}
+
+void hosirrlib_setInputNorm(void* const hHS, int newType)
+{
+    hosirrlib_data* pData = (hosirrlib_data*)(hHS);
+    if ((NORMALIZATION_TYPES)newType != FUMA_NORM) /* FUMA not currently supported */
+    {
+        if (newType < 4) { /* only 3 input norm types */
+            pData->inputNorm = (NORMALIZATION_TYPES)newType;
+        } else {
+            hosirr_print_error("Input norm specification is outside the valid range (1..3).");
+        }
+    } else {
+        hosirr_print_warning("FUMA is not currently supported as an input format.");
+        return;
+    }
+}
+
+/* Note: pData->inNorm can't be inferred from the should be set prior to calling this. */
+int hosirrlib_setRIR(
+    void* const hHS, const float** H, int numChannels, int numSamples, int sampleRate,
+    int inNormInt // N3D, SN3D, FUMA : 1, 2, 3
+)
+{
+    hosirrlib_data* pData = (hosirrlib_data*)(hHS);
+
+    /* Check channel count to see if input is actually in the SHD */
+    if (fabsf(sqrtf((float)numChannels) - floorf(sqrtf((float)numChannels))) > 0.0001f) {
+
+        // TODO: only set state to unitialized if there was no previous RIR loaded
+        // setRIRState_uninitialized(pData)
+        hosirr_print_warning(
+            "setRIR: Based on numChannels, input file doesn't appear to be a SHD file.");
+
+        /* old vars */
+        pData->ambiRIR_status = AMBI_RIR_STATUS_NOT_LOADED;
+        pData->ambiRIRorder = -1;
+        pData->ambiRIRlength_seconds = pData->ambiRIRlength_samples = 0.0f;
+        pData->ambiRIRsampleRate = 0;
+        return (int)(pData->ambiRIR_status);
+    }
+
+    pData->nSH = numChannels;
+    pData->nSamp = numSamples;
+    pData->shOrder = HOSIRR_MIN(sqrt(numChannels - 1), HOSIRR_MAX_SH_ORDER);
+    pData->fs = (float)sampleRate;
+    pData->duration = numSamples / (float)sampleRate;
+
+    NORMALIZATION_TYPES inNorm = (NORMALIZATION_TYPES)inNormInt;
+    hosirrlib_setInputNorm(pData, inNorm);
+
+    /* (Re)alloc and copy in input RIR */
+    pData->rirBuf_sh =
+        (float**)realloc2d((void**)pData->rirBuf_sh, numChannels, numSamples, sizeof(float));
+
+    /* convert to N3D if needed */
+    switch (pData->inputNorm) {
+    case N3D_NORM: /* already in N3D, just copy it in */
+        LIBLOG(LGDBG1, "Processing N3D");
+        for (int i = 0; i < numChannels; i++)
+            utility_svvcopy(H[i], numSamples, pData->rirBuf_sh[i]);
+        break;
+    case SN3D_NORM: /* convert to N3D */
+        LIBLOG(LGDBG1, "Processing SN3D");
+        for (int n = 0; n < pData->shOrder + 1; n++) {
+            int numOrderChans = n * 2 + 1;
+            int orderBaseIdx = n * n;
+            for (int i = 0; i < numOrderChans; i++) {
+                float orderScale = sqrtf(2.0f * (float)n + 1.0f);
+                utility_svsmul((float*)H[orderBaseIdx + i], &orderScale, numSamples,
+                    pData->rirBuf_sh[orderBaseIdx + i]);
+            }
+        }
+        break;
+    case FUMA_NORM: /* Not implemented */
+        hosirr_print_error("FUMA_NORM isn't currently supported as an input format");
+        break;
+    }
+
+    pData->analysisStage = RIR_LOADED;
+
+    /* Initialize band-processing filters */
+    hosirrlib_initBandProcessing(pData, FILTERS_INTITIALIZED);
+
+    /* Alloc processing resources */
+    hosirrlib_allocProcBufs(pData, ANALYSIS_BUFS_LOADED);
+
+    /* old vars */
+
+    pData->ambiRIRorder = HOSIRR_MIN(sqrt(numChannels - 1), HOSIRR_MAX_SH_ORDER);
+    pData->analysisOrder = pData->ambiRIRorder;
+    pData->ambiRIRlength_samples = numSamples;
+    pData->ambiRIRsampleRate = sampleRate;
+    pData->ambiRIRlength_seconds =
+        (float)pData->ambiRIRlength_samples / (float)pData->ambiRIRsampleRate;
+
+    // (re)allocate memory and copy in SH RIR data
+    pData->shir = (float**)realloc2d((void**)pData->shir, numChannels, numSamples, sizeof(float));
+    for (int i = 0; i < numChannels; i++)
+        utility_svvcopy(H[i], numSamples, pData->shir[i]);
+    // memcpy(&(pData->shir[i*numSamples]), H[i], numSamples * sizeof(float));
+
+    /* set FLAGS */
+    pData->ambiRIR_status = AMBI_RIR_STATUS_LOADED;
+    pData->lsRIR_status = LS_RIR_STATUS_NOT_RENDERED;
+
+    return (int)(pData->ambiRIR_status); // TODO: consider use of returned value
+}
+
+void hosirrlib_setSrcPosition(void* const hHS, const float x, const float y, const float z)
+{
+    hosirrlib_data* pData = (hosirrlib_data*)(hHS);
+    float* sPos = pData->srcPosition;
+    sPos[0] = x;
+    sPos[1] = y;
+    sPos[2] = z;
+}
+
+void hosirrlib_setRecPosition(void* const hHS, const float x, const float y, const float z)
+{
+    hosirrlib_data* pData = (hosirrlib_data*)(hHS);
+
+    float* rPos = pData->recPosition;
+    rPos[0] = x;
+    rPos[1] = y;
+    rPos[2] = z;
+}
+
+float hosirrlib_getSrcRecDistance(void* const hHS)
+{
+    hosirrlib_data* pData = (hosirrlib_data*)(hHS);
+
+    float* rPos = pData->recPosition;
+    float* sPos = pData->srcPosition;
+    float sqDiff[3];
+    for (int i = 0; i < 3; i++) {
+        float diff = sPos[i] - rPos[i];
+        sqDiff[i] = diff * diff;
+    }
+    return sqrtf(sumf(sqDiff, 3));
+}
+
+void hosirrlib_setUninitialized(void* const hHS)
+{
+    LIBLOG(LGDBG1, "> setUninitialized called");
+
+    hosirrlib_data* pData = (hosirrlib_data*)(hHS);
+
+    // pending initializations
+    pData->nSH = -1; // input vars (assume for now in params = out params)
+    pData->nSamp = -1;
+    pData->shOrder = -1;
+    pData->fs = -1.f;
+    pData->directOnsetIdx_brdbnd = -1;
+    pData->diffuseOnsetIdx = -1;
+    pData->diffuseOnsetSec = 0;
+    pData->t0 = -1;
+    pData->t0Idx = 0;
+    pData->duration = 0.0f;
+    pData->analysisStage = RIR_NOT_LOADED;
+}
+
+void hosirrlib_initBandProcessing(void* const hHS, ANALYSIS_STAGE thisStage)
+{
+    hosirrlib_data* pData = (hosirrlib_data*)(hHS);
+
+    checkProperProcessingOrder(pData, thisStage, __func__);
+
+    /* Initialize octave band filters
+     * bandCenterFreqs are "center freqs" used to determine crossover freqs.
+     * The lowest and highest bands are LP and HP filters, "center freq" for
+     * those is a bit of a misnomer. Xover freqs are center freqs * sqrt(2)
+     * (octave bands), see hosirrlib_initBandProcessing().
+     *      LPF cutoff is 125 * sqrt(2) = 177 Hz.
+     *      HPF cuton is 8k * sqrt(2) = 11313 Hz.
+     *      Must be the same size as pData->nBand. */
+    pData->nBand = 8;
+    pData->bandFiltOrder = 400;
+    float bandCenterFreqs[8] = { 125.f, 250.f, 500.f, 1000.f, 2000.f, 4000.f, 8000.f, 16000.f };
+
+    /* Bandwise directivity factor of a loudspeaker (Genelec_8351A)
+     * Calculated with https://github.com/AppliedAcousticsChalmers/sound-source-directivities */
+    float srcLSDirectivity[8] = { 1.1216f, 1.8731f, 3.6854f, 5.4908f, 5.1385f, 6.8701f, 5.1735f,
+        6.3951f };
+
+    pData->bandCenterFreqs = malloc1d(pData->nBand * sizeof(float));
+    pData->bandXOverFreqs = malloc1d((pData->nBand - 1) * sizeof(float));
+    pData->srcDirectivity = malloc1d(pData->nBand * sizeof(float));
+
+    /* Populate the member vars for external access */
+    utility_svvcopy(bandCenterFreqs, pData->nBand, pData->bandCenterFreqs);
+    utility_svvcopy(srcLSDirectivity, pData->nBand, pData->srcDirectivity);
+
+    /* Set xover freqs */
+    for (int ib = 0; ib < pData->nBand - 1; ib++) {
+        pData->bandXOverFreqs[ib] = bandCenterFreqs[ib] * sqrtf(2.f);
+        // LIBLOG(LGDATA, "\tXOver band %d %.1f", ib, pData->bandXOverFreqs[ib]);
+    }
+
+    /* Create the filterbank */
+    if (pData->H_bandFilt == NULL) { // if this is the first time this function is called ...
+
+        /* Allocate filter coefficients (nBand x bandFiltOrder + 1) */
+        pData->H_bandFilt = (float**)realloc2d(
+            (void**)pData->H_bandFilt, pData->nBand, pData->bandFiltOrder + 1, sizeof(float));
+
+        /* Compute FIR Filterbank coefficients */
+        // FIRFilterbank(pData->bandFiltOrder, // SAF version: bug at currently linked SAF version
+        hosirrlib_FIRFilterbank(pData->bandFiltOrder, // locally patched version
+            pData->bandXOverFreqs, pData->nBand - 1, pData->fs, WINDOWING_FUNCTION_HAMMING, 1,
+            FLATTEN2D(pData->H_bandFilt));
+    }
+
+    // hosirrlib_inspectFilts(pData); func
+
+    pData->analysisStage = thisStage;
+}
+
+// (re)allocate the buffers used for storing intermediate processing data
+void hosirrlib_allocProcBufs(void* const hHS, ANALYSIS_STAGE thisStage)
+{
+    hosirrlib_data* pData = (hosirrlib_data*)(hHS);
+
+    checkProperProcessingOrder(pData, thisStage, __func__);
+
+    const int nSH = pData->nSH;
+    const int nDir = pData->nDir;
+    const int nBand = pData->nBand;
+    const int nSamp = pData->nSamp;
+
+    // TODO: these don't all need to be allocated in the case of a mono RIR
+
+    // These members depend on output design (nDir) AND input RIR (nSH, nSamp)
+    pData->rirBuf_bnd_sh =
+        (float***)realloc3d((void***)pData->rirBuf_bnd_sh, nBand, nSH, nSamp, sizeof(float));
+    pData->rirBuf_bnd_dir =
+        (float***)realloc3d((void***)pData->rirBuf_bnd_dir, nBand, nDir, nSamp, sizeof(float));
+    pData->edcBufOmn_bnd =
+        (float**)realloc2d((void**)pData->edcBufOmn_bnd, nBand, nSamp, sizeof(float));
+    pData->edcBuf_bnd_dir =
+        (float***)realloc3d((void***)pData->edcBuf_bnd_dir, nBand, nDir, nSamp, sizeof(float));
+    pData->fdnBuf_dir = (float**)realloc2d((void**)pData->fdnBuf_dir, nDir, nSamp, sizeof(float));
+    pData->fdnBuf_bnd_dir =
+        (float***)realloc3d((void***)pData->fdnBuf_bnd_dir, nBand, nDir, nSamp, sizeof(float));
+    pData->edcBufFDN_bnd_dir =
+        (float***)realloc3d((void***)pData->edcBufFDN_bnd_dir, // TODO: remove?
+            nBand, nDir, nSamp, sizeof(float));
+    pData->fdnBuf_sh = (float**)realloc2d((void**)pData->fdnBuf_sh, nSH, nSamp, sizeof(float));
+    pData->encBeamCoeffs =
+        (float**)realloc2d((void**)pData->encBeamCoeffs, nSH, nDir, sizeof(float));
+    pData->decBeamCoeffs =
+        (float**)realloc2d((void**)pData->decBeamCoeffs, nDir, nSH, sizeof(float));
+
+    /* (Re)allocate buffers that depend only on the number of output channels
+     * OPTIM: These could alternatively only be reallocated when the out design
+     * changes, but it's not heavy and it's more concise */
+    pData->dirGainBufDB =
+        (float**)realloc2d((void**)pData->dirGainBufDB, nBand, nDir, sizeof(float));
+    pData->t60Buf_omni = (float*)realloc1d((void*)pData->t60Buf_omni, nBand * sizeof(float));
+    pData->t60Buf_dir = (float**)realloc2d((void**)pData->t60Buf_dir, nBand, nDir, sizeof(float));
+    pData->rdrBuf = (float*)realloc1d((void*)pData->rdrBuf, nBand * sizeof(float));
+    pData->directOnsetIdx_bnd =
+        (int*)realloc1d((void*)pData->directOnsetIdx_bnd, nBand * sizeof(int));
+
+    pData->analysisStage = thisStage;
+}
+
+void hosirrlib_renderTMP(void* const hHS)
+{
+    hosirrlib_data* pData = (hosirrlib_data*)(hHS);
+
+    /* Check if processing should actually go-ahead */
+    if (pData->ambiRIR_status != AMBI_RIR_STATUS_LOADED
+        || pData->lsRIR_status == LS_RIR_STATUS_RENDERED
+        || pData->lsRIR_status == LS_RIR_STATUS_RENDEREDING_ONGOING)
+        return;
+    else
+        pData->lsRIR_status = LS_RIR_STATUS_RENDEREDING_ONGOING;
+
+    strcpy(pData->progressText, "Processing");
+
+    hosirrlib_processRIR(pData, DIRGAIN_DONE);
+
+    /* indicate that rendering is complete */
+    pData->progress0_1 = 1.0f;
+    pData->lsRIR_status = LS_RIR_STATUS_RENDERED;
+}
+
+void hosirrlib_processRIR(void* const hHS, ANALYSIS_STAGE endStage)
+{
+    hosirrlib_data* pData = (hosirrlib_data*)(hHS);
+
+    ANALYSIS_STAGE requiredPreviousStage = ANALYSIS_BUFS_LOADED;
+    checkProperProcessingOrder(pData, requiredPreviousStage, __func__);
+
+    // TODO: set constants elsewhere
+    const float directOnsetThreshDb = -3.f; // direct arrival onset threashold (dB below omni peak)
+    const float diffuseOnsetThresh_shd =
+        0.707f; // diffuse onset threashold (normalized scalar below diffuseness peak)
+    const float diffuseOnsetThresh_mono =
+        0.707f; // diffuse onset threashold (normalized scalar below diffuseness peak)
+    const float t60_start_db = -2.f; // starting level of t60 measurement (<= 0)
+    const float t60_span_db = 15.f; // db falloff span over which t60 is measured (> 0)
+    const int nWin_smooth =
+        3; // number of analysis frames to smooth diffuseness value (framesize: 128, hop: 64)
+    const int maxDirGainAdjustment =
+        12; // maximum ajustment of directional gain allowed (absolute value)
+
+    const int nBand = pData->nBand;
+    const int nDir = pData->nDir;
+    const int nSamp = pData->nSamp;
+
+    /* Omni, bandwise analysis */
+
+    if (pData->analysisStage + 1 > endStage)
+        return;
+
+    hosirrlib_splitBands(pData, pData->rirBuf_sh, pData->rirBuf_bnd_sh, 1, BANDS_SPLIT);
+    if (pData->analysisStage + 1 > endStage)
+        return;
+
+    hosirrlib_setDirectOnsetIndices(pData, &pData->rirBuf_sh[0][0], pData->rirBuf_bnd_sh,
+        directOnsetThreshDb, DIRECT_ONSETS_FOUND);
+    if (pData->analysisStage + 1 > endStage)
+        return;
+
+    if (pData->shOrder > 0) {
+        // SHD SRIR
+        hosirrlib_setDiffuseOnsetIndex_shd(
+            pData, pData->rirBuf_sh, diffuseOnsetThresh_shd, nWin_smooth, DIFFUSENESS_ONSET_FOUND);
+    } else {
+        // Mono RIR
+        hosirrlib_setDiffuseOnsetIndex_mono(pData,
+            &pData->rirBuf_sh[0][0], // ptr to head of first channel (0th-order shd (2D) signal)
+            diffuseOnsetThresh_mono,
+            1024, // window size
+            64, // hop size
+            pData->directOnsetIdx_brdbnd, // start index (center of first window)
+            DIFFUSENESS_ONSET_FOUND);
+    }
+    if (pData->analysisStage + 1 > endStage)
+        return;
+
+    hosirrlib_calcEDC_omni(
+        pData, pData->rirBuf_bnd_sh, pData->edcBufOmn_bnd, nBand, nSamp, EDC_OMNI_DONE);
+    if (pData->analysisStage + 1 > endStage)
+        return;
+
+    hosirrlib_calcT60_omni(pData, pData->edcBufOmn_bnd, pData->t60Buf_omni, nBand, nSamp,
+        t60_start_db, t60_span_db, pData->diffuseOnsetIdx, T60_OMNI_DONE);
+    if (pData->analysisStage + 1 > endStage)
+        return;
+
+    // Requires: omni broadband diffuse onset, omni bandwise direct onsets, omni bandwise T60s
+    hosirrlib_calcRDR(pData, pData->rirBuf_bnd_sh, pData->rdrBuf, nBand, nSamp,
+        pData->diffuseOnsetIdx, pData->directOnsetIdx_bnd, pData->t60Buf_omni,
+        pData->srcDirectivityFlag, RDR_DONE);
+    if (pData->analysisStage + 1 > endStage)
+        return;
+
+    /* Directional bandwise analysis */
+
+    if (pData->shOrder > 0) { // Only for shd signals, not mono
+
+        hosirrlib_beamformRIR(pData, pData->rirBuf_bnd_sh, pData->rirBuf_bnd_dir, BEAMFORMED);
+        if (pData->analysisStage + 1 > endStage)
+            return;
+
+        hosirrlib_calcEDC_beams(
+            pData, pData->rirBuf_bnd_dir, pData->edcBuf_bnd_dir, nBand, nDir, nSamp, EDC_DIR_DONE);
+        if (pData->analysisStage + 1 > endStage)
+            return;
+
+        hosirrlib_calcT60_beams(pData, pData->edcBuf_bnd_dir, pData->t60Buf_dir, nBand, nDir, nSamp,
+            t60_start_db, t60_span_db, pData->diffuseOnsetIdx, T60_DIR_DONE);
+        if (pData->analysisStage + 1 > endStage)
+            return;
+
+        hosirrlib_calcDirectionalGainDB(pData, pData->dirGainBufDB, t60_start_db, t60_span_db,
+            pData->diffuseOnsetIdx, maxDirGainAdjustment, DIRGAIN_DONE);
+        if (pData->analysisStage + 1 > endStage)
+            return;
+    }
+}
+
+/* Find the direct onset
+ * NOTE: The naive approach is to consider the index of absolute max value
+ * in the buffer. However, with synthetic RIRs, like from a shoebox, coincident
+ * reflections may have greater magnitude than the direct arrival.
+ * So this returns the index of the first value that crosses the
+ * (max abs value - threshold).
+ *
+ * thresh_dB: threshold (pressure, dB) below the absolute max value in the
+ *            buffer, above which the onset is considered to have occured. */
+void hosirrlib_setDirectOnsetIndices(void* const hHS,
+    float* const brdbndBuf, // 1 x nSamp
+    float*** const bndBuf, // nBand x nSH x nSamp
+    const float thresh_dB, ANALYSIS_STAGE thisStage)
+{
+    hosirrlib_data* pData = (hosirrlib_data*)(hHS);
+
+    checkProperProcessingOrder(pData, thisStage, __func__);
+
+    const int nSamp = pData->nSamp;
+    const int nBand = pData->nBand;
+    const float fs = pData->fs;
+
+    /* Buffer to store signal absolute values (1ch at a time) */
+    float* const vabs_tmp = malloc1d(nSamp * sizeof(float));
+
+    const float srcRecDist = hosirrlib_getSrcRecDistance(hHS);
+    int directOnsetIdx = getDirectOnset_1ch(brdbndBuf, vabs_tmp, thresh_dB, nSamp);
+
+    /* T0: set based on broadband direct onset */
+    const float t0 = ((float)directOnsetIdx / fs) - (srcRecDist / 343.f);
+    pData->directOnsetIdx_brdbnd = HOSIRR_MAX(directOnsetIdx, 0);
+    pData->t0 = t0; // sec
+    pData->t0Idx = (int)(t0 * fs); // A negative t0Idx means t0 is before the file begins (RIR can
+                                   // be trimmed ahead of the direct arrival)
+
+    LIBLOG(LGDATA, "     src->rec dist: %.3f m", srcRecDist);
+    LIBLOG(LGDATA, "direct onset index: %d\t(%.4f sec)", pData->directOnsetIdx_brdbnd,
+        (float)pData->directOnsetIdx_brdbnd / pData->fs);
+    LIBLOG(LGDATA, "          t0 index: %d\t(%.4f sec)", pData->t0Idx, t0);
+
+    /* Bandwise direct onsets */
+    LIBLOG(LGDATA, "Bandwise direct onset indices:");
+    for (int ib = 0; ib < nBand; ib++) {
+        directOnsetIdx = getDirectOnset_1ch(&bndBuf[ib][0][0], // omni band: nBand x nSH x nSamp
+            vabs_tmp, thresh_dB, nSamp);
+        pData->directOnsetIdx_bnd[ib] = HOSIRR_MAX(directOnsetIdx, 0);
+        LIBLOG(LGDATA, "\t(b%d): %d \t(%.4f sec)", ib, pData->directOnsetIdx_bnd[ib],
+            (float)pData->directOnsetIdx_bnd[ib] / pData->fs);
+    }
+
+    pData->analysisStage = thisStage;
+    free(vabs_tmp);
+}
+
+// returns -1 on fail
+int getDirectOnset_1ch(const float* const chan,
+    float* tmp, // buffer to hold copied channel data, NULL uses local memory
+    const float thresh_dB, const int nSamp)
+{
+    int freeLocalBuf = 0;
+    if (tmp == NULL) {
+        freeLocalBuf = 1;
+        tmp = malloc1d(nSamp * sizeof(float));
+    }
+    /* Absolute values of the omni channel */
+    int maxIdx;
+    utility_svabs(chan, nSamp, tmp); // abs
+    utility_simaxv(tmp, nSamp, &maxIdx); // index of max(abs(omni))
+
+    /* Index of first index above threshold */
+    float maxVal = tmp[maxIdx];
+    float onsetThresh = maxVal * powf(10.f, thresh_dB / 20.f);
+    const int directOnsetIdx = hosirrlib_firstIndexGreaterThan(tmp, 0, nSamp - 1, onsetThresh);
+
+    if (freeLocalBuf)
+        free(tmp);
+
+    return directOnsetIdx;
+}
+
+/* thresh_fac: threshold (normalized scalar) below the absolute max value in the
+ *             buffer, above which the onset is considered to have occured.
+ * NOTE: rirBuf_sh is expected to be ACN-N3D
+ */
+void hosirrlib_setDiffuseOnsetIndex_shd(void* const hHS, float** const rirBuf_sh,
+    const float thresh_fac, const int nWin_smooth, ANALYSIS_STAGE thisStage)
+{
+    hosirrlib_data* pData = (hosirrlib_data*)(hHS);
+
+    checkProperProcessingOrder(pData, thisStage, __func__);
+
+    /* Take a local copy of current configuration to be thread safe */
+    const int nChan = pData->nDir;
+    const int nBand = pData->nBand;
+    const float fs = pData->fs;
+    const int order = pData->shOrder;
+    const int lenInSig = pData->nSamp;
+    const int winSize = pData->windowLength;
+    const int nPV = 4; // P-V channels: WXYZ only
+
+    /* Inits */
+    const int hopSize = winSize / 2; // time-domain hop (for input)
+    const int fftSize = winSize * 2; // fftsize = 2*winsize (input is zero-padded)
+    const int nBins_anl = winSize / 2 + 1; // nBins used for analysis
+    const int nBins_syn = fftSize / 2 + 1; // nBins used for synthesis
+    const int lenSig_pad =
+        winSize / 2 + lenInSig + winSize * 2; // winsize/2 at head, sinsize*2 at tail
+    float_complex pvCOV[4][4];
+
+    /* Smoothing constant, a refactoring of:
+     * tau          = (hopsize * nwin_smooth) / fs; <-- smoothing coefficient
+     * smooth_const = expf( -1.f / (tau * fs / (float)hopsize)); <-- "decay" */
+    const float smooth_const = expf(-1.f / (float)nWin_smooth);
+
+    LIBLOG(
+        LGDATA, "diffuseness smoothing coeff: %.3f vs const %.3f", smooth_const, ALPHA_DIFF_COEFF);
+
+    /* Max freq bin to calculate diffuseness */
+    float nearestVal = 10e5f;
+    int maxDiffFreq_idx = 0;
+    for (int i = 0; i < nBins_anl; i++) {
+        // bin_idx * binwidth (Hz)
+        // float tmp = fabsf((float)i * (fs / (float)winsize) - MAX_DIFF_FREQ_HZ); // TODO: should
+        // be fs/fftsize, not fs/winsize?
+        float tmp = fabsf((float)i * (fs / (float)fftSize) - MAX_DIFF_FREQ_HZ);
+        if (tmp < nearestVal) {
+            nearestVal = tmp;
+            maxDiffFreq_idx = i;
+        }
+    }
+
+    LIBLOG(LGDATA, "num diffuseness / analysis bins: %d / %d", maxDiffFreq_idx + 1, nBins_anl);
+
+    float *pvir, *pvir_pad, *win, *insig_win, *diff_frames;
+    float_complex *inspec_anl, *inspec_syn, *pvspec_win;
+    void* hFFT_syn; // for FFT
+
+    /* Make local copy of the Ambi RIR, from ACN to pressure-velocity (WXYZ) ordering */
+    pvir = malloc1d(nPV * lenInSig * sizeof(float));
+    int acnOrder[4] = { 0, 3, 1, 2 };
+    for (int i = 0; i < nPV; i++) {
+        int inIdx = acnOrder[i]; // w y z x -> w x y z
+        memcpy(&pvir[i * lenInSig], &rirBuf_sh[inIdx][0], lenInSig * sizeof(float));
+    };
+
+    /* Scale XYZ to normalized velocity from N3D */
+    float velScale = 1.f / sqrtf(3.f);
+    utility_svsmul(&pvir[1 * lenInSig], &velScale, (nPV - 1) * lenInSig, &pvir[1 * lenInSig]);
+
+    /* Normalise so the peak of the omni is 1 */
+    int peakIdx;
+    utility_simaxv(pvir, lenInSig, &peakIdx); // index of max(abs(omni))
+    float peakNorm = 1.0f / fabsf(pvir[peakIdx]);
+    utility_svsmul(pvir, &peakNorm, nPV * lenInSig, pvir);
+
+    /* Zero pad the signal's start and end for STFT
+     * winsize/2 at head, winsize*2 at tail */
+    pvir_pad = calloc1d(nPV * lenSig_pad, sizeof(float));
+    for (int i = 0; i < nPV; i++) {
+        memcpy(&pvir_pad[i * lenSig_pad + (winSize / 2)], &(pvir[i * lenInSig]),
+            lenInSig * sizeof(float));
+    }
+
+    /* Transform window (symmetric Hann - 'hanning' in matlab) */
+    win = malloc1d(winSize * sizeof(float));
+    for (int i = 0; i < winSize; i++)
+        win[i] = powf(sinf((float)i * (M_PI / (float)winSize)), 2.0f);
+
+    /* Mem alloc for diffuseness of each window */
+    int nDiffFrames = (int)((lenInSig + (2 * winSize)) / hopSize + 0.5f);
+    diff_frames = calloc1d(nDiffFrames, sizeof(float));
+
+    /* Mem alloc for a single window of processing */
+    insig_win = calloc1d(fftSize, sizeof(float)); // for single-channel fft
+    inspec_syn = calloc1d(nPV * nBins_syn, sizeof(float_complex)); // store 4-ch fft
+    inspec_anl = calloc1d(nPV * nBins_anl, sizeof(float_complex));
+    pvspec_win = malloc1d(nPV * nBins_anl * sizeof(float_complex));
+
+    saf_rfft_create(&hFFT_syn, fftSize);
+
+    /* Initialize 'prev' intensity and energy vars such that initital
+     * diffuseness = 0 (appropriate in context of SRIR analysis) */
+    float prev_ixyz_smooth[3] = { 1.f, 0.f, 0.f };
+    float prev_energy_smooth = 1.f;
+
+    /* Window processing */
+
+    int irIdx = 0; // sample frame index into pvir_pad, increments by hopsize
+    int hopCount = 0;
+    while (irIdx + winSize < lenInSig + 2 * winSize) {
+        /* update progress */
+        pData->progress0_1 = (float)irIdx / (float)(lenInSig + 2 * winSize);
+
+        /* Transform to frequency domain, one channel at a time */
+        for (int ipv = 0; ipv < nPV; ipv++) {
+            // window the input, placing it into a zero-padded buffer insig_win
+            for (int j = 0; j < winSize; j++)
+                insig_win[j] = win[j] * pvir_pad[(ipv * lenSig_pad) + irIdx + j];
+
+            // full fft, put in inspec_syn
+            saf_rfft_forward(hFFT_syn, insig_win, &inspec_syn[ipv * nBins_syn]);
+
+            for (int j = 0, k = 0; j < nBins_anl; j++, k += fftSize / winSize)
+                inspec_anl[(ipv * nBins_anl) + j] = inspec_syn[(ipv * nBins_syn) + k];
+        }
+
+        /* Copy spectrum of windowed input channels into pvspec_win (nPV * nBins_anl) */
+        for (int i = 0; i < nPV; i++)
+            memcpy(&pvspec_win[i * nBins_anl], &inspec_anl[i * nBins_anl],
+                nBins_anl * sizeof(float_complex));
+
+        /* Compute broadband covariance matrix */
+        const float_complex calpha = cmplxf(1.0f, 0.0f), cbeta = cmplxf(0.0f, 0.0f);
+        cblas_cgemm(CblasRowMajor, CblasNoTrans, CblasConjTrans, 4, 4, maxDiffFreq_idx + 1, &calpha,
+            pvspec_win, nBins_anl, pvspec_win, nBins_anl, &cbeta, FLATTEN2D(pvCOV), 4);
+
+        /* Compute broadband intensity and energy */
+        float intensity[3], energy;
+        for (int i = 0; i < 3; i++)
+            intensity[i] = crealf(pvCOV[1 + i][0]);
+        energy = 0.0f;
+        for (int i = 0; i < 4; i++)
+            energy += crealf(pvCOV[i][i]) * 0.5f;
+
+        /* Estimating and time averaging of broadband diffuseness */
+        float ixyz_smooth[3], energy_smooth, iaMag_smooth;
+        iaMag_smooth = 0.0f;
+        for (int i = 0; i < 3; i++) {
+            ixyz_smooth[i] =
+                ((1.0f - smooth_const) * intensity[i]) + (smooth_const * prev_ixyz_smooth[i]);
+            prev_ixyz_smooth[i] = ixyz_smooth[i];
+            iaMag_smooth += powf(ixyz_smooth[i], 2.0f);
+        }
+        iaMag_smooth = sqrtf(iaMag_smooth);
+        energy_smooth = ((1.0f - smooth_const) * energy) + (smooth_const * prev_energy_smooth);
+        prev_energy_smooth = energy_smooth;
+
+        /* Store broadband diffuseness value and advance */
+        diff_frames[hopCount] = 1.0f - (iaMag_smooth / (energy_smooth + 2.23e-10f));
+        irIdx += hopSize;
+        hopCount++;
+    }
+
+    /* Diffuse onset */
+
+    /* Begin search for max diffuseness at the first window containing the
+     * direct arrival, where we can expect low diffuseness */
+    int directStartIdx = HOSIRR_MAX(pData->directOnsetIdx_brdbnd - hopSize, 0);
+    int directHopIdx = (int)ceilf((float)directStartIdx / hopSize);
+    int maxHopIdx;
+    utility_simaxv(&diff_frames[directHopIdx], nDiffFrames - directHopIdx, &maxHopIdx);
+    maxHopIdx += directHopIdx; // add the starting position back
+
+    /* Index of first window above threshold */
+    const float diffuseMax = diff_frames[maxHopIdx];
+    const float onsetThresh = diffuseMax * thresh_fac;
+    const int onsetHopIdx =
+        hosirrlib_firstIndexGreaterThan(diff_frames, directHopIdx, nDiffFrames - 1, onsetThresh);
+
+    /* NOTE: Normally we'd assume the sample onset index is in the middle of the
+     * window. I.e. onsetWinIdx * hopsize + winsize/2. But because pvsig was
+     * zero-padded at the head by winsize/2, we can omit that offset here. */
+    int diffuseOnsetIdx = onsetHopIdx * hopSize;
+
+    if (diffuseMax < pData->diffuseMin) {
+        hosirr_print_warning("Diffuseness didn't exceed the valid threshold.\nFalling back on "
+                             "directOnset + directOnsetFallbackDelay.");
+        diffuseOnsetIdx =
+            pData->directOnsetIdx_brdbnd + (int)(pData->diffuseOnsetFallbackDelay * fs);
+    }
+    /* Diffuse onset sample index.
+     * This is the integer sample position in the the analyzed buffer. */
+    pData->diffuseOnsetIdx = diffuseOnsetIdx;
+    /* Diffuse onset time.
+     * This is the acoustic property of the room. It is relative to t0, the time
+     * at which the sound is emitted from the source (which can be before
+     * beginning of the provided buffer, e.g. if the silence preceding the
+     * direct arrival was trimmed from the recording). */
+    pData->diffuseOnsetSec = ((float)diffuseOnsetIdx / fs) - pData->t0;
+
+    LIBLOG(LGDATA, "     begin search at hop idx: %d", directHopIdx);
+    LIBLOG(LGDATA, "       diffuse onset win idx: %d", onsetHopIdx);
+    LIBLOG(LGDATA, "    diffuse onset sample idx: %d (%.3f sec)", pData->diffuseOnsetIdx,
+        (float)pData->diffuseOnsetIdx / pData->fs);
+    LIBLOG(LGDATA, " t0-adjusted diff onset time: %.3f sec", pData->diffuseOnsetSec);
+    LIBLOG(LGDATA, "         diffuse max hop idx: %d", maxHopIdx);
+    LIBLOG(LGDATA, "           diffuse max value: %.3f", diffuseMax);
+    LIBLOG(LGDATA, "        diffuse onset thresh: %.3f", onsetThresh);
+
+    /* Sanity checks */
+    // Time events should be properly increasing
+    if ((pData->t0Idx >= pData->directOnsetIdx_brdbnd)
+        || (pData->directOnsetIdx_brdbnd > pData->diffuseOnsetIdx)) {
+        LIBLOG(LGDATA, "t0Idx = %d \ndirectOnsetIdx_brdbnd = %d \ndiffuseOnsetIdx = %d",
+            pData->t0Idx, pData->directOnsetIdx_brdbnd, pData->diffuseOnsetIdx);
+        hosirr_print_error("! Order of analyzed events isn't valid. Should be t0Idx < "
+                           "directOnsetIdx < diffuseOnsetIdx.");
+    }
+    // Diffuse onset from t0 should be positive
+    if (pData->diffuseOnsetSec < 0)
+        hosirr_print_error("! Diffuse onset is negative");
+
+    pData->analysisStage = thisStage;
+
+    // Cleanup
+    free(pvir);
+    free(pvir_pad);
+    free(win);
+    free(diff_frames);
+    free(insig_win);
+    free(inspec_anl);
+    free(inspec_syn);
+    free(pvspec_win);
+    saf_rfft_destroy(&hFFT_syn);
+}
+
+/* Diffuseness based on echo density:
+ * Abel & Huang 2006, "A simple, robust measure of reverberation echo
+ * density", In: Proc. of the 121st AES Convention, San Francisco */
+void hosirrlib_setDiffuseOnsetIndex_mono(void* const hHS, float* const monoBuf,
+    const float thresh_fac,
+    const int winSize, // will be made even, rounding down
+    const int hopSize,
+    const int startSamp, // center of first window
+    ANALYSIS_STAGE thisStage)
+{
+    hosirrlib_data* pData = (hosirrlib_data*)(hHS);
+
+    checkProperProcessingOrder(pData, thisStage, __func__);
+
+    const int nBand = pData->nBand;
+    const float fs = pData->fs;
+    const int nSamp = pData->nSamp;
+    const int wsize = winSize - (winSize % 2); // make sure it's even
+    const int halfWsize = wsize / 2;
+    const float erfcNorm = 1.f / 0.317310507862914f; // 1 / erfc(1 / sqrt(2))
+    const int nHops = (int)((nSamp - startSamp - wsize - halfWsize) / hopSize);
+
+    if (nHops < 1) {
+        hosirr_print_error("[setDiffuseOnsetIndex_mono] buffer is smaller than the window size.");
+    }
+
+    float* const window = malloc1d(wsize * sizeof(float));
+    getWindowingFunction(WINDOWING_FUNCTION_HANN, wsize, window);
+    float winnorm = 1.f / sumf(window, wsize);
+    utility_svsmul(window, &winnorm, wsize, NULL);
+
+    int foundOnset = 0;
+    int hopIdx = 0;
+    int winStart = startSamp - halfWsize; // center the window at startSamp (OK to start at 0)
+    int winOffset;
+    double echoDens;
+    for (int ih = 0; ih < nHops; ih++) {
+        winStart = winStart + hopSize;
+
+        int thisWsize, bufOffset;
+        if (winStart < 0) { // window starts at negative index
+            thisWsize = wsize + winStart;
+            bufOffset = 0;
+            winOffset = abs(winStart);
+        } else {
+            thisWsize = wsize;
+            bufOffset = winStart;
+            winOffset = 0;
+        }
+
+        // accumulate windowed, squared signal for standard deviation
+        double sum_sd = 0.f;
+        for (int iw = 0; iw < thisWsize; iw++) {
+            const float sig = monoBuf[bufOffset + iw];
+            //            LIBLOG(LGDATA, "sig[%d, %d]:  %.3f", iw, bufOffset+iw,
+            //            monoBuf[bufOffset+iw]);
+            //
+            sum_sd += sig * sig * window[winOffset + iw];
+        }
+        double sd = sqrt(sum_sd);
+
+        // sum window scaled by tip count for echo density
+        double sum_ed = 0.f;
+        for (int iw = 0; iw < thisWsize; iw++) {
+            if (fabsf(monoBuf[bufOffset + iw]) > sd)
+                sum_ed += window[winOffset + iw];
+        }
+        //        LIBLOG(LGDATA, "win data\n\twinOffset: %d\n\tbufOffset: %d\n\tsum_sd: %.3f",
+        //        winOffset, bufOffset, sum_sd);
+
+        // normalized echo densty
+        echoDens = sum_ed * erfcNorm;
+        LIBLOG(LGDATA, "[%d] winStart: %d, sampAt: %d, echoDens: %.3f", ih, winStart,
+            winStart + halfWsize, echoDens);
+
+        if (echoDens >= thresh_fac) {
+            LIBLOG(LGDATA,
+                "FOUND onset\n\t hopidx: %d\n\t sum_sd: %.3f"
+                "\n\t sd: %.3f \n\t sum_ed: %.3f\n\t "
+                "echoDens: %.3f\n\t thresh_fac: %.3f",
+                hopIdx, sum_sd, sd, sum_ed, echoDens, thresh_fac);
+            foundOnset = 1;
+            break;
+        }
+
+        hopIdx++;
+    }
+
+    int diffuseOnsetIdx;
+    if (foundOnset) {
+        // We're calling the onset the center of the window where the measure is
+        // most "sensitive". Could alternatively linearly interp between prev
+        // window peak and this one.
+        diffuseOnsetIdx = winStart + halfWsize;
+    } else {
+        hosirr_print_warning("Echo density (diffuseness) didn't exceed the threshold.\nFalling "
+                             "back on directOnset + directOnsetFallbackDelay.");
+        diffuseOnsetIdx =
+            pData->directOnsetIdx_brdbnd + (int)(pData->diffuseOnsetFallbackDelay * fs);
+    }
+    // Diffuse onset sample index in the _input buffer_
+    pData->diffuseOnsetIdx = diffuseOnsetIdx;
+    // Diffuse onset time in the _room_, from t0, which can be before beginning
+    // of input the buffer
+    pData->diffuseOnsetSec = ((float)diffuseOnsetIdx / fs) - pData->t0;
+
+    LIBLOG(LGDATA, "       diffuse onset win idx: %d", hopIdx);
+    LIBLOG(LGDATA, "    diffuse onset sample idx: %d (%.3f sec)", pData->diffuseOnsetIdx,
+        (float)pData->diffuseOnsetIdx / pData->fs);
+    LIBLOG(LGDATA, " t0-adjusted diff onset time: %.3f sec", pData->diffuseOnsetSec);
+    LIBLOG(LGDATA, "           diffuse max value: %.3f", echoDens);
+    LIBLOG(LGDATA, "        diffuse onset thresh: %.3f", thresh_fac);
+
+    /* Sanity checks */ // TODO: Move to helper func
+    //  Time events should be properly increasing
+    if ((pData->t0Idx >= pData->directOnsetIdx_brdbnd)
+        || (pData->directOnsetIdx_brdbnd >= pData->diffuseOnsetIdx)) {
+        LIBLOG(LGDATA, "t0Idx = %d \ndirectOnsetIdx_brdbnd = %d \ndiffuseOnsetIdx = %d",
+            pData->t0Idx, pData->directOnsetIdx_brdbnd, pData->diffuseOnsetIdx);
+        hosirr_print_error("Order of analyzed events isn't valid. Should be t0Idx < directOnsetIdx "
+                           "< diffuseOnsetIdx.");
+    }
+    //  Diffuse onset from t0 should be positive
+    if (pData->diffuseOnsetSec < 0)
+        hosirr_print_error("Diffuse onset is negative");
+
+    pData->analysisStage = thisStage;
+
+    free(window);
+}
+
+/* Freq-domain band filtering via FD convolution
+ * removeFiltDelay : true will truncate the head and tail of the filtered
+ *                   signal, instead of (only) the tail. So either way, the
+ *                   written output will always be pData->nSamp for each channel. */
+void hosirrlib_splitBands(void* const hHS, float** const inBuf, float*** const bndBuf,
+    int removeFiltDelay, // flag: 0/1
+    ANALYSIS_STAGE thisStage)
+{
+    hosirrlib_data* pData = (hosirrlib_data*)(hHS);
+
+    checkProperProcessingOrder(pData, thisStage, __func__);
+
+    const int nInSamp = pData->nSamp; // TODO: assumes nsamp of outbuf == nsamp of RIR
+    const int filtOrder = pData->bandFiltOrder;
+
+    int startCopyIdx;
+    if (removeFiltDelay) {
+        startCopyIdx = (int)(filtOrder / 2.f); // length of filter delay (floor)
+    } else {
+        startCopyIdx = 0;
+    }
+
+    /* Apply filterbank to rir_bands
+     * Because of fftconv's indexing, it expects filter coefficients
+     * for each channel. So we do one band/channel at a time.
+     * The output length will be nSamp + filtOrder.
+     * See fftconv(): y_len = x_len + h_len - 1; */
+    float* stage = malloc1d((nInSamp + filtOrder) * sizeof(float));
+
+    for (int ish = 0; ish < pData->nSH; ish++) {
+        for (int ib = 0; ib < pData->nBand; ib++) {
+            fftconv(&inBuf[ish][0], // input: 1 channel at a time
+                &pData->H_bandFilt[ib][0], // band filter coeffs
+                nInSamp, // input length
+                filtOrder + 1, // filter length
+                1, // 1 channel at a time
+                stage); // write to staging buffer
+
+            /* Copy staging buffer to out */
+            memcpy((void*)&bndBuf[ib][ish][0], &stage[startCopyIdx], nInSamp * sizeof(float));
+        }
+    }
+
+    pData->analysisStage = thisStage;
+    free(stage);
+}
+
+/* Calc bandwise RDR of the omni channel */
+void hosirrlib_calcRDR(void* const hHS,
+    float*** const shInBuf, // nband x nsh x nsamp
+    float* const rdrBuf, // nband x 1
+    const int nBand, const int nSamp, const int diffuseOnsetIdx,
+    int* const directOnsetIdx_bnd, // bandwise direct onsets
+    float* const t60Buf_omni, const int srcDirectivityFlag, ANALYSIS_STAGE thisStage)
+{
+    hosirrlib_data* pData = (hosirrlib_data*)(hHS);
+
+    checkProperProcessingOrder(pData, thisStage, __func__);
+
+    // TODO: make these config constants?
+    const int nCyclePerWin =
+        2; // size of the direct onset window as multiple of wavelength of band center freq
+    const float minWinSizeSec = 0.0025f; // limit minimum window size (esp. high frequencies)
+    const float winAlignFac = 0.4f; // where to align the window relative to the direct onset. 0.0
+                                    // window begins at onset, 0.5 window centered around the onset
+    const float srcRecDist = HOSIRR_MAX( // source distance clipped at 25cm
+        hosirrlib_getSrcRecDistance(hHS), 0.25);
+
+    LIBLOG(LGDATA, "Source directivity FLAG: %d", srcDirectivityFlag);
+
+    for (int ib = 0; ib < nBand; ib++) {
+
+        /* Direct energy */
+
+        float winSizeSec = 1.f / pData->bandCenterFreqs[ib];
+        winSizeSec = winSizeSec * nCyclePerWin; // winsize to n cycles
+        winSizeSec =
+            HOSIRR_MAX(winSizeSec, minWinSizeSec); // clip winsize to at least minWinSizeSec
+        int winSize_direct = (int)(winSizeSec * pData->fs + 0.5f);
+
+        const int winSize_preOnset = (int)(winSize_direct * winAlignFac);
+
+        int winStart_direct = directOnsetIdx_bnd[ib] - winSize_preOnset;
+        if (winStart_direct < 0) {
+            LIBLOG(LGDATA, "! Clipping direct window [%d], windowStart: %d ", ib, winStart_direct);
+            winSize_direct =
+                winSize_direct + winStart_direct; // window shrinks to maintain alignment with onset
+            winStart_direct = 0;
+        }
+
+        // Window end sample (exclusive)
+        int winEnd_direct = winStart_direct + winSize_direct;
+        if (winEnd_direct > nSamp)
+            winEnd_direct = nSamp;
+
+        double directEnergy_sum = 0.f;
+        for (int is = winStart_direct; is < winEnd_direct; is++) {
+            // Omni pressure from this band, scaled to bring source to 1m
+            float directPress = shInBuf[ib][0][is] * srcRecDist;
+            directEnergy_sum += directPress * directPress;
+        }
+        // LIBLOG(LGDATA, "direct onset [%d] \twinsize: %d->%d [%d %d]",
+        //       ib, (int)(winSizeSec * pData->fs + 0.5f), winEnd_direct-winStart_direct,
+        //       winStart_direct, winEnd_direct);
+
+        /* Diffuse energy */
+
+        // Diffuse energy measured up to T30 time after the diffuse onset to
+        // avoid noise floor
+        float t30 = t60Buf_omni[ib] * 0.5f;
+        int winSize_diffuse = (int)(t30 * pData->fs);
+        // Window start (inclusive) and end (exclusive) sample
+        int winStart_diffuse = HOSIRR_MAX(diffuseOnsetIdx, winEnd_direct);
+        int winEnd_diffuse = HOSIRR_MIN(winStart_diffuse + winSize_diffuse, nSamp);
+        double diffuseEnergy_sum = 0.f;
+        for (int is = winStart_diffuse; is < winEnd_diffuse; is++) {
+            diffuseEnergy_sum +=
+                shInBuf[ib][0][is] * shInBuf[ib][0][is]; // omni energy from this band
+        }
+
+        /* RDR */
+
+        // Source directivity not accounted for (assumed omni)
+        // For DDR: ddr_bnd_db(ib) = rdr_bnd_db(ib) - 41;
+        rdrBuf[ib] = diffuseEnergy_sum / directEnergy_sum;
+
+        // LIBLOG(LGDATA, "FDN measured late energy (TD): %.5f (%.4f dB)", diffuseEnergy_sum, 10.f *
+        // log10f(diffuseEnergy_sum));
+        if (srcDirectivityFlag) {
+            LIBLOG(LGDATA, "Source directivity: %.5f (%.4f dB)", pData->srcDirectivity[ib],
+                10.f * log10f(pData->srcDirectivity[ib]));
+            rdrBuf[ib] = rdrBuf[ib] * pData->srcDirectivity[ib];
+        }
+
+        LIBLOG(
+            LGDATA, "   diff / dir sum [%d]: %.5f / %.5f", ib, diffuseEnergy_sum, directEnergy_sum);
+        LIBLOG(LGDATA, "              rdr [%d]: %.1f (%.1f dB)", ib, rdrBuf[ib],
+            10 * log10f(rdrBuf[ib]));
+        //        LIBLOG(LGDATA, "  direct st/en : size [%d]: %d / %d : %d", ib, winStart_direct,
+        //        winEnd_direct, winEnd_direct-winStart_direct); LIBLOG(LGDATA, "  direct winsize
+        //        [%d]: %d
+        //        (%.1f ms)", ib, winEnd_direct - winStart_direct, (winEnd_direct -
+        //        winStart_direct)/pData->fs*1000); LIBLOG(LGDATA, "   diffuse start [%d]: %d (%.1f
+        //        ms)", ib, winStart_diffuse, winStart_diffuse/pData->fs*1000); LIBLOG(LGDATA, "
+        //        diffuse winsize
+        //        [%d]: %d (%.1f ms)", ib, winEnd_diffuse - winStart_diffuse, (winEnd_diffuse -
+        //        winStart_diffuse)/pData->fs*1000);
+    }
+
+    pData->analysisStage = thisStage;
+}
+
+void hosirrlib_beamformRIR(
+    void* const hHS, float*** const inBuf, float*** const beamBuf, ANALYSIS_STAGE thisStage)
+{
+    hosirrlib_data* pData = (hosirrlib_data*)(hHS);
+
+    checkProperProcessingOrder(pData, thisStage, __func__);
+
+    const int nDir = pData->nDir;
+    const int nSamp = pData->nSamp;
+    const int nBand = pData->nBand;
+    const int nSH = pData->nSH;
+    const int shOrder = pData->shOrder;
+
+    // m = 0 beam coeffs
+    float* c_l = malloc1d((shOrder + 1) * sizeof(float));
+
+    /* Calculate beamforming coeffients */
+    // OPTIM: These beamforming coeffs only need to be updated if nSH (input)
+    //        or the spherical design (output) changes, so could be refactored
+    for (int idir = 0; idir < nDir; idir++) {
+        switch (pData->beamType) {
+        case CARDIOID_BEAM:
+            beamWeightsCardioid2Spherical(shOrder, c_l);
+            break;
+        case HYPERCARDIOID_BEAM:
+            beamWeightsHypercardioid2Spherical(shOrder, c_l);
+            break;
+        case MAX_EV_BEAM:
+            beamWeightsMaxEV(shOrder, c_l);
+            break;
+        }
+        rotateAxisCoeffsReal(shOrder, (float*)c_l,
+            (SAF_PI / 2.0f) - (pData->loudpkrs_dirs_deg[idir][1] * SAF_PI / 180.0f),
+            pData->loudpkrs_dirs_deg[idir][0] * SAF_PI / 180.0f, &pData->decBeamCoeffs[idir][0]);
+    }
+
+    /* Apply beam weights
+     *   (ref. beamformer_process())
+     *   A: float** decBeamCoeffs;      // nDir  x nSH
+     *   B: float*** rirBuf_bnd_sh;     // nBand x nSH  x nSamp
+     *   C: float*** rirBuf_bnd_dir;    // nBand x nDir x nSamp  */
+    for (int bd = 0; bd < nBand; bd++) {
+        cblas_sgemm(CblasRowMajor, CblasNoTrans, CblasNoTrans, nDir, nSamp, nSH, 1.0f,
+            (const float*)&pData->decBeamCoeffs[0][0], nSH, // A, 1st dim of A (row-major)
+            (const float*)&pData->rirBuf_bnd_sh[bd][0][0], nSamp, // B, 1st dim of B
+            0.0f, // beta scalar for C
+            (float*)&beamBuf[bd][0][0], nSamp); // C, 1st dim of C
+    }
+
+    pData->analysisStage = thisStage;
+    free(c_l);
+}
+
+/* Calc bandwise EDCs each directional beam */
+void hosirrlib_calcEDC_beams(void* const hHS, float*** const inBuf, float*** const edcBuf,
+    const int nBand, const int nDir, const int nSamp, ANALYSIS_STAGE thisStage)
+{
+    hosirrlib_data* pData = (hosirrlib_data*)(hHS);
+
+    checkProperProcessingOrder(pData, thisStage, __func__);
+
+    /* Copy the RIR band beams into EDC buffer */
+    utility_svvcopy(FLATTEN3D(inBuf), nBand * nDir * nSamp, FLATTEN3D(edcBuf));
+
+    /* EDC, one band/channel at a time */
+    for (int ib = 0; ib < nBand; ib++) {
+        for (int ich = 0; ich < nDir; ich++) {
+            hosirrlib_calcEDC_1ch(&edcBuf[ib][ich][0], nSamp);
+        }
+    }
+    pData->analysisStage = thisStage;
+}
+
+/* Calc bandwise EDCs of the omni channel */
+void hosirrlib_calcEDC_omni(void* const hHS,
+    float*** const shInBuf, // nband x nsh x nsamp
+    float** const edcBuf_omn, // nband x nsamp
+    const int nBand, const int nSamp, ANALYSIS_STAGE thisStage)
+{
+    hosirrlib_data* pData = (hosirrlib_data*)(hHS);
+
+    checkProperProcessingOrder(pData, thisStage, __func__);
+
+    /* Copy the RIR's omni bands into EDC buffer */
+    for (int ib = 0; ib < nBand; ib++) {
+        utility_svvcopy(&shInBuf[ib][0][0], nSamp, &edcBuf_omn[ib][0]);
+    }
+
+    /* Calculate EDC in-place, one band at a time */
+    for (int ib = 0; ib < nBand; ib++) {
+        hosirrlib_calcEDC_1ch(&edcBuf_omn[ib][0], nSamp);
+    }
+    pData->analysisStage = thisStage;
+}
+
+/* Calc EDC of a single channel
+ * NOTE: in-place operation, so copy data into edcBuf before calling.
+ * OPTIM: vectorize */
+void hosirrlib_calcEDC_1ch(float* const edcBuf, const int nSamp)
+{
+    double sum = 0.0;
+    for (int i = nSamp - 1; i >= 0; i--) {
+        sum += edcBuf[i] * edcBuf[i]; // energy
+        edcBuf[i] = (float)(10.0 * log10(sum)); // store in dB
+    }
+}
+
+/* Calc the gain offset between a source and target EDC
+ * returns pressure gain in dB */
+float hosirrlib_gainOffsetDB_1ch(
+    float* const srcEDC, float* const targetEDC, const int startIdx, const int endIdx)
+{
+    /* Because EDCs are in dB, and assuming linear late decays,
+     * the error minimization factor (gain offset) is just is just the mean
+     * difference between the target and source over the chosen span, i.e.
+     *    g_db = mean( edc_target_db - edc_src_db);
+     *    g    = 10.^( Asd_db / 10); % to linear gain
+     *    g    = sqrt( Asd); // energy -> pressure */
+    int nSamp_meas = endIdx - startIdx + 1;
+    float src_mn = sumf(&srcEDC[startIdx], nSamp_meas) / nSamp_meas;
+    float tar_mn = sumf(&targetEDC[startIdx], nSamp_meas) / nSamp_meas;
+    float gain_db = tar_mn - src_mn;
+
+    // Scalar _pressure_ gain factor (linear: powf(10.f, gain_db / 20.f))
+    return gain_db;
+}
+
+/* Directional gain.
+ * The synthesis model assumes a fixed decay for each band for all directions,
+ * so this decay constant comes form analysis of the omni response.
+ * In reality decays will vary by direction, so we approximate this decay rate
+ * variation with a gain variation applied to each directional decay channel
+ * which have identical decay rates. The gain will be matched in the timespan
+ * determine by start_db and span_db.
+ */
+void hosirrlib_calcDirectionalGainDB(void* const hHS,
+    float** const dirGainBuf, // nBand x nChan
+    const float start_db, const float span_db, const int beginIdx,
+    const int maxGainAdjustment, // absolute value
+    ANALYSIS_STAGE thisStage)
+{
+    hosirrlib_data* pData = (hosirrlib_data*)(hHS);
+
+    checkProperProcessingOrder(pData, thisStage, __func__);
+
+    const int nBand = pData->nBand;
+    const int nDir = pData->nDir;
+    const int nSamp = pData->nSamp;
+
+    /* Here the reference for determining the gain is the omni EDC for each
+     * band. So an overall energy matching will be needed.
+     * An alternative would be to make the directional EDCs the target,
+     * and the EDCs of the rendered FDN outputs the sources.
+     */
+    float** const edcOmn_bnd = pData->edcBufOmn_bnd; // nbnd x nsamp
+    float*** const edcDir_bnd = pData->edcBuf_bnd_dir; // nbnd x ndir x nsamp
+
+    /* Store start and end indices of range used for the gain calc for each
+     * band, as observed in the omni (target) */
+    int** const st_end_meas = (int**)malloc2d(nBand, 2, sizeof(int));
+
+    for (int ib = 0; ib < nBand; ib++) {
+        LIBLOG(LGDATA, "\tband %d", ib);
+
+        hosirrlib_findDecayBounds(
+            &edcOmn_bnd[ib][0], beginIdx, nSamp, start_db, span_db, &st_end_meas[ib][0]);
+
+        // First pass: find directional gain and accumulate for mean
+        float gOffset, gOffset_mean;
+        float gOffset_sum = 0.f;
+        for (int id = 0; id < nDir; id++) {
+
+            /* Note, omni EDC serves as a reference level, so it is passed as
+             * the _source_ argument. As such, the returned gain represents the
+             * gain to be applied to match the target energy distribution */
+            gOffset = hosirrlib_gainOffsetDB_1ch(
+                &edcOmn_bnd[ib][0], &edcDir_bnd[ib][id][0], st_end_meas[ib][0], st_end_meas[ib][1]);
+            dirGainBuf[ib][id] = gOffset;
+            gOffset_sum += gOffset; // for mean
+        }
+        // Mean gain offset across directions
+        gOffset_mean = gOffset_sum / nDir;
+        LIBLOG(LGDATA, "\tdirGain mean: %.2f dB", gOffset_mean);
+
+        // Second pass: remove the mean, clip to +/- maxGainAdjustment, update mean
+        gOffset_sum = 0.f;
+
+        LIBLOG(LGDATA, "\tpre-norm dirGains:");
+        for (int id = 0; id < nDir; id++) {
+            // Gain offset made to be zero-mean across directions
+            gOffset = dirGainBuf[ib][id];
+            LIBLOG(LGDATA, "\t\tdir %d:\t%.2f,\t%.2f dB", id, powf(10, gOffset / 20.f), gOffset);
+
+            gOffset -= gOffset_mean;
+
+            // Clip gain offset to +/- maxGainAdjustment
+            gOffset = HOSIRR_MAX(HOSIRR_MIN(gOffset, maxGainAdjustment), -maxGainAdjustment);
+
+            dirGainBuf[ib][id] = gOffset;
+            gOffset_sum += gOffset; // for mean
+        }
+        gOffset_mean = gOffset_sum / nDir;
+        LIBLOG(LGDATA, "\tpost-norm/clip dirGain mean: %.2f dB", gOffset_mean);
+
+        // Second pass: remove updated mean
+        LIBLOG(LGDATA, "\trenormalized dirGains:");
+        for (int id = 0; id < nDir; id++) {
+            // for zero-mean normalization (preserve omni energy)
+            dirGainBuf[ib][id] -= gOffset_mean;
+            LIBLOG(LGDATA, "\t\tdir %d:\t%.2f", id, dirGainBuf[ib][id]);
+        }
+    }
+
+    free(st_end_meas);
+
+    pData->analysisStage = thisStage;
+}
+
+/* Calc T60s of bandwise beams
+ start_db : measure the T60 starting at this level of decay
+            (after beginIdx), specify as negative (<= 0)
+ span_db  : measure the T60 over this dB decay span (specify as positive)
+ beginIdx : start the search for measurement bounds at this index onward
+            e.g. a sample index after the first arrival
+            0 for the beginning of the EDC channel
+ */
+void hosirrlib_calcT60_beams(void* const hHS,
+    float*** const edcBuf, // nBand x nChan x nSamp
+    float** const t60Buf, // nBand x nChan
+    const int nBand, const int nChan, const int nSamp, const float start_db, const float span_db,
+    const int beginIdx, ANALYSIS_STAGE thisStage)
+{
+    hosirrlib_data* pData = (hosirrlib_data*)(hHS);
+
+    checkProperProcessingOrder(pData, thisStage, __func__);
+
+    /* find the start and end indices of the T60 measurement for each channel */
+    int*** const st_end_meas = (int***)malloc3d(nBand, nChan, 2, sizeof(int));
+
+    for (int ibnd = 0; ibnd < nBand; ibnd++) {
+        for (int ich = 0; ich < nChan; ich++) {
+            hosirrlib_findDecayBounds(&edcBuf[ibnd][ich][0], beginIdx, nSamp, start_db, span_db,
+                &st_end_meas[ibnd][ich][0] // 2 x 1
+            );
+        }
+    }
+
+    /* Measure the t60 by the line of best fit */
+    float* const x_slope1 = malloc1d(nSamp * sizeof(float)); // vector with slope of 1/samp
+    float* const y_edc0m = malloc1d(nSamp * sizeof(float)); // zero-mean EDC
+    float* const stage = malloc1d(nSamp * sizeof(float)); // staging buffer
+
+    for (int ibnd = 0; ibnd < nBand; ibnd++) {
+        for (int ich = 0; ich < nChan; ich++) {
+            t60Buf[ibnd][ich] = hosirrlib_T60_lineFit(&edcBuf[ibnd][ich][0], // omni ch = 0
+                x_slope1, y_edc0m, stage, st_end_meas[ibnd][ich][0], st_end_meas[ibnd][ich][1],
+                pData->fs);
+
+            // LIBLOG(LGDATA, "t60: dir %d band %d  %.2f sec", ich, ibnd, t60Buf[ibnd][ich]);
+        }
+    }
+
+    free(x_slope1);
+    free(y_edc0m);
+    free(stage);
+    free(st_end_meas);
+    pData->analysisStage = thisStage;
+}
+
+/* Calc T60s of bandwise omni channel
+ See
+ */
+void hosirrlib_calcT60_omni(void* const hHS, float** const edcBuf_omn, float* const t60Buf,
+    const int nBand, const int nSamp, const float start_db, const float span_db, const int beginIdx,
+    ANALYSIS_STAGE thisStage)
+{
+    hosirrlib_data* pData = (hosirrlib_data*)(hHS);
+    const float fs = pData->fs;
+
+    checkProperProcessingOrder(pData, thisStage, __func__);
+
+    float* const x_slope1 = malloc1d(nSamp * sizeof(float)); // vector with slope of 1/samp
+    float* const y_edc0m = malloc1d(nSamp * sizeof(float)); // zero-mean EDC
+    float* const stage = malloc1d(nSamp * sizeof(float)); // staging buffer
+
+    // start and end samples to measure t60 in each channel
+    int** const st_end_meas = (int**)malloc2d(nBand, 2, sizeof(int));
+
+    /* find the start and end points of the measurement */
+    for (int bd = 0; bd < nBand; bd++) {
+        hosirrlib_findDecayBounds(&edcBuf_omn[bd][0], // omni ch = 0
+            beginIdx, nSamp, start_db, span_db, &st_end_meas[bd][0]);
+    }
+
+    for (int ibnd = 0; ibnd < nBand; ibnd++) {
+        t60Buf[ibnd] = hosirrlib_T60_lineFit(&edcBuf_omn[ibnd][0], // omni ch = 0
+            x_slope1, y_edc0m, stage, st_end_meas[ibnd][0], st_end_meas[ibnd][1], pData->fs);
+
+        LIBLOG(LGDATA, "\tt60 (omni): band %d  %.2f sec", ibnd, t60Buf[ibnd]);
+        if (t60Buf[ibnd] * fs > nSamp * 2) {
+            hosirr_print_warning(
+                "Measured T60 for this band is longer than twice the duration of the buffer. "
+                "If this is unexpected, double check that your start_db and span_db are "
+                "appropriate.");
+            LIBLOG(LGDATA, "\t(Band %d, t60 %.1f sec)", ibnd, t60Buf[ibnd]);
+        }
+    }
+
+    free(x_slope1);
+    free(y_edc0m);
+    free(stage);
+    free(st_end_meas);
+    pData->analysisStage = thisStage;
+}
+
+/* Measure the T60 by the line of best fit
+ * x0m: zero-mean vector of a line with a slope of 1/sample
+ * y0m: vector of edc values (over measurement span), with mean removed
+ *      x0m      = vec_idc - mean(vec_idc);
+ *      y0m      = edc_span - mean(edc_span);
+ *      dc_db    = sum(x0m .* y0m) / sum(x0m.^2); // decay constant (dB/sample)
+ *      t60_meas = (-60 / dc_db) / fs;
+ */
+float hosirrlib_T60_lineFit(float* const edcBuf, float* x_slopeBuf, float* y_edc0mBuf,
+    float* stageBuf, const int startIdx, const int endIdx, const float fs)
+{
+    int nSamp_meas = endIdx - startIdx + 1;
+    float y_mean = sumf(&edcBuf[startIdx], nSamp_meas) / nSamp_meas;
+
+    /* Construct a vector with a slope of 1:samp with zero mean */
+    float firstVal = (nSamp_meas - 1) / -2.f;
+    for (int i = 0; i < nSamp_meas; i++) {
+        x_slopeBuf[i] = firstVal + i;
+    };
+    // remove mean from EDC, within the measurement span
+    utility_svssub(&edcBuf[startIdx], &y_mean, nSamp_meas, y_edc0mBuf);
+
+    // covariances: x*y and x*x
+    float c_xy, c_xx, dbPerSamp;
+    utility_svvmul(x_slopeBuf, y_edc0mBuf, nSamp_meas, stageBuf);
+    c_xy = sumf(stageBuf, nSamp_meas);
+    utility_svvmul(x_slopeBuf, x_slopeBuf, nSamp_meas, stageBuf);
+    c_xx = sumf(stageBuf, nSamp_meas);
+    dbPerSamp = c_xy / c_xx; // slope
+
+    return (-60.f / dbPerSamp) / fs;
+}
+
+void hosirrlib_findDecayBounds(float* const edcBuf, // 1 x nSamp
+    const int beginIdx,
+    const int bufLength, // number of samples
+    const float start_db, // <= 0
+    const float span_db, // > 0
+    int* const st_end_meas // output: 1 x 2
+)
+{
+    /* Check start and end points of T60 measurement */
+    float edcMax = edcBuf[beginIdx];
+
+    int start_t60 = hosirrlib_firstIndexLessThan(edcBuf, beginIdx, bufLength - 1,
+        edcMax + start_db); // start_db is negative
+    if (start_t60 < 0) {
+        st_end_meas[0] = beginIdx;
+        LIBLOG(LGDATA,
+            "Warning [findDecayBounds] No value found below the "
+            "start level, returning start index as the provided beginIdx.");
+    } else {
+        st_end_meas[0] = start_t60;
+    }
+
+    int end_t60 = hosirrlib_firstIndexLessThan(edcBuf, start_t60, bufLength - 1,
+        edcMax + start_db - span_db); // start_db is negative, span_db is positive
+    if (end_t60 < 0) {
+        // No value found below start_db - span_db, fall back to near the end of
+        // the EDC.. this will likely be quite inaccurate for high frequency bands!
+        st_end_meas[1] = (int)(0.7f * bufLength);
+        LIBLOG(LGDATA,
+            "Warning [findDecayBounds] No value found below the "
+            "decay span, returning end index 0.7 * bufLength.");
+    } else {
+        st_end_meas[1] = beginIdx + end_t60;
+    }
+
+    // LIBLOG(LGDATA, "edcMax: %.4f", edcMax);
+    // LIBLOG(LGDATA, "start idx: %d", st_end_meas[bd][ch][0]);
+    // LIBLOG(LGDATA, "\tend idx: %d", st_end_meas[bd][ch][1]);
+}
+
+// Returns -1 on fail
+int hosirrlib_firstIndexLessThan(float* vec, int startIdx, int endIdx, float thresh)
+{
+    for (int i = startIdx; i < endIdx + 1; i++) {
+        if (vec[i] < thresh)
+            return i;
+    }
+    return -1;
+}
+
+// Returns -1 on fail
+int hosirrlib_firstIndexGreaterThan(float* vec, int startIdx, int endIdx, float thresh)
+{
+    for (int i = startIdx; i < endIdx + 1; i++) {
+        if (vec[i] > thresh)
+            return i;
+    }
+    return -1;
+}
+
+void checkProperProcessingOrder(void* const hHS, ANALYSIS_STAGE currentStage, const char* funcName)
+{
+    LIBLOG(LGDBG1, "> %s", funcName);
+
+    hosirrlib_data* pData = (hosirrlib_data*)(hHS);
+
+    if (pData->analysisStage < currentStage - 1) {
+        fprintf(stderr, "ERROR [srirlib]");
+        fprintf(stderr, " %s (%d)", funcName, (int)currentStage);
+        fprintf(stderr,
+            " was called before required processing stages "
+            "were completed (currently at %d).\n",
+            (int)pData->analysisStage);
+        exit(EXIT_FAILURE);
+    }
+}
+
+/* For TESTING. For the GUI to display the directional EDCs
+ * might modify to view bands for debugging */
+void hosirrlib_copyNormalizedEDCs_dir(void* const hHS,
+    float** edcOut, // ndir x nsamp
+    float displayRange)
+{
+    /*
+     * Note edcBuf_bnd_dir are foat*** nband x ndir x nsamp, but dirEDC pointer
+     * in the UI is float** ndir x nsamp,
+     * so for now, just return the first band of each direction */
+    hosirrlib_data* pData = (hosirrlib_data*)(hHS);
+
+    const int nBand = pData->nBand;
+    const int nSamp = pData->nSamp;
+    const int nDir = pData->nDir;
+    float*** const edcIn = pData->edcBuf_bnd_dir;
+
+    if (pData->analysisStage >= EDC_DIR_DONE) { // ensure EDCs are rendered
+
+        /* normalise to range [-1 1] for plotting */
+        float maxVal, minVal, range, add, scale, sub;
+
+        maxVal = edcIn[0][0][0]; // intializse to first value of first channel
+
+        int maxBndIdx = 0, maxDirIdx = 0; // debug vars
+        for (int id = 0; id < nDir; id++) {
+            for (int ib = 0; ib < nBand; ib++) {
+                float val0 = edcIn[ib][id][0]; // first edc value in each channel
+                if (val0 > maxVal) {
+                    maxVal = edcIn[ib][id][0];
+                    maxBndIdx = ib;
+                    maxDirIdx = id; // debug vars
+                }
+            }
+        }
+
+        LIBLOG(LGDBG2, "EDC max val found on dir %d, bnd %d: %.2f", maxDirIdx, maxBndIdx, maxVal);
+
+        minVal = maxVal - displayRange; // just display the uper displayRange in dB
+
+        // Check the first and last values of every channel
+        for (int ib = 1; ib < nBand; ib++)
+            for (int ich = 0; ich < nDir; ich++)
+                if (edcIn[ib][ich][0] > maxVal)
+                    maxVal = edcIn[ib][ich][0];
+
+        range = maxVal - minVal;
+        add = minVal * -1.f;
+        scale = 2.0f / fabsf(range);
+        sub = 1.f;
+
+        // LIBLOG(LGDATA, "max %.1f, min %.1f, rng %.1f, add %.1f, scl %.1f, sub %.1f, ",
+        //       maxVal, minVal, range, add, scale, sub);
+
+        LIBLOG(LGDBG2, "TEMP: viewing band channels of a single direction");
+        for (int i = 0; i < nDir; i++) {
+            // int bndIdx = 0;       // for just lowest band of all directions
+            // int chIdx = i;
+            int bndIdx = i % nBand; // cycle through the bands of the chIdx
+            int chIdx = 0; // idx 8 for single directional decaying pw test
+
+            utility_svsadd(&(edcIn[bndIdx][chIdx][0]), &add, nSamp, &edcOut[i][0]);
+            utility_svsmul(&edcOut[i][0], &scale, nSamp, &edcOut[i][0]);
+            utility_svssub(&edcOut[i][0], &sub, nSamp, &edcOut[i][0]);
+        }
+
+        /* TESTS: writing out different buffers for inspection */
+
+        //        // Write out band-filtered signals
+        //        for(int i = 0; i < pData->nDir; i++) {
+        //            memcpy(&edcOut[i][0],                    // copy-to channel
+        //                   &(pData->rirBuf_bnd_sh[i%nBand][0][0]), // bnd x ch x samp
+        //                   nSamp * sizeof(float));
+        //        }
+
+        //        // write out EDCs
+        //        for(int i = 0; i < pData->nDir; i++) {
+        //            //            int bndIdx = 0; // for just lowest band of all directions
+        //            //            int chIdx = i;
+        //            LIBLOG(LGDATA, "TEMP: Writing out EDCs for one direction, by band.");
+        //            int bndIdx = i % nBand; // cycle through the bands of the chIdx
+        //            int chIdx = 0;
+        //            memcpy(&edcOut[i][0],             // copy-to channel
+        //                   &edcIn[bndIdx][chIdx][0],
+        //                   nSamp * sizeof(float));
+        //        }
+
+        //        // write out filter coeffs
+        //        for(int id = 0; id < pData->nDir; id++) {
+        //            memcpy(&edcOut[id][0], // write out
+        //                   &pData->H_bandFilt[id % pData->nBand][0],    // band filter coeffs
+        //                   (pData->bandFiltOrder + 1) * sizeof(float)   // filter length
+        //                   );
+        //        }
+
+        // copy input to output
+        for (int i = 0; i < pData->nDir; i++)
+            memcpy(&edcOut[i][0], // copy-to channel
+                &(pData->rirBuf_sh[i][0]), // [nsh][smp]
+                nSamp * sizeof(float));
+
+        //        // THIS WORKS: write out DC values
+        //        float** dcs = (float**)calloc2d(nDir, nSamp, sizeof(float));
+        //        for(int id = 0; id < nDir; id++) {
+        //            float addThis = 1.f/8 * (id%8);
+        //            LIBLOG(LGDATA, "add this: %.2f", addThis);
+        //            utility_svsadd(&dcs[id][0], &addThis, nSamp, &edcOut[id][0]);
+        //        }
+        //        free(dcs);
+
+        //        // run input channels through band filters and write out
+        //        for(int id = 0; id < pData->nDir; id++) {
+        //            fftfilt(&pData->rirBuf_sh[id][0],             // input: 1 channel at a time
+        //                    &pData->H_bandFilt[id % pData->nBand][0],  // band filter coeffs
+        //                    pData->nSamp,                    // input length
+        //                    pData->bandFiltOrder + 1,              // filter length
+        //                    1,                          // 1 channel at a time
+        //                    &edcOut[id][0]);       // write out
+        //        }
+
+    } else {
+        hosirr_print_error(
+            "copyNormalizedEDCBufs_dir: EDC hasn't been rendered so can't copy it out.");
+    }
+}
+
+/* For TESTING.
+ * For the GUI to display the omni EDCs by band (repeated up to ndir currently
+ * for debugging) */
+void hosirrlib_copyNormalizedEDCs_omni(void* const hHS,
+    float** edcOut, // ndir x nsamp
+    float displayRange)
+{
+    /*
+     Note edcBuf_bnd_dir are foat*** nband x ndir x nsamp, but dirEDC pointer
+     in the UI is float** ndir x nsamp,
+     so for now, just return the first band of each direction
+     */
+    hosirrlib_data* pData = (hosirrlib_data*)(hHS);
+
+    const int nBand = pData->nBand;
+    const int nSamp = pData->nSamp;
+    const int nDir = pData->nDir;
+    float** const edcIn = pData->edcBufOmn_bnd;
+
+    if (pData->analysisStage >= EDC_DIR_DONE) { // ensure EDCs are rendered
+
+        /* normalise to range [-1 1] for plotting */
+        float maxVal, minVal, range, add, scale, sub;
+
+        maxVal = edcIn[0][0]; // intializse to first value of first channel
+
+        int maxBndIdx = 0; // debug vars
+        for (int ib = 0; ib < nBand; ib++) {
+            float val0 = edcIn[ib][0]; // first edc value in each channel
+            if (val0 > maxVal) {
+                maxVal = edcIn[ib][0];
+                maxBndIdx = ib; // debug vars
+            }
+        }
+
+        // LIBLOG(LGDATA, ">> max val found on omni bnd %d: %.2f", maxBndIdx, maxVal);
+
+        minVal = maxVal - displayRange; // just display the uper displayRange in dB
+        // check the first and last values of every channel
+        for (int ib = 1; ib < nBand; ib++)
+            if (edcIn[ib][0] > maxVal)
+                maxVal = edcIn[ib][0];
+
+        range = maxVal - minVal;
+        add = minVal * -1.f;
+        scale = 2.0f / fabsf(range);
+        sub = 1.f;
+
+        // LIBLOG(LGDATA, "max %.1f, min %.1f, rng %.1f, add %.1f, scl %.1f, sub %.1f, ", maxVal,
+        // minVal, range, add, scale, sub);
+
+        for (int i = 0; i < nDir; i++) {
+            // int bndIdx = 0;                      // for just lowest band of all directions
+            int bndIdx = i % nBand; // cycle through the bands of the chIdx
+
+            utility_svsadd(&(edcIn[bndIdx][0]), &add, nSamp, &edcOut[i][0]);
+            utility_svsmul(&edcOut[i][0], &scale, nSamp, &edcOut[i][0]);
+            utility_svssub(&edcOut[i][0], &sub, nSamp, &edcOut[i][0]);
+        }
+    } else {
+        hosirr_print_error(
+            "copyNormalizedEDCBufs_omni: EDC hasn't been rendered so can't copy it out.");
+    }
+}
+
+/*  ~~~~~~~~~~~~~~~~ SCRATCH ~~~~~~~~~~~~~~~~ */
+
+//    // TEST: create coefficients from simple spectrum and pass those
+//    float y_len = nInSamp + pData->bandFiltOrder+1 - 1;
+//    int fftSize =  (int)((float)nextpow2(y_len)+0.5f);
+//    int nBins = fftSize/2+1;
+//    float* h0 = calloc1d(fftSize, sizeof(float));
+//    float_complex* H = malloc1d(nBins * sizeof(float_complex));
+//
+//    // spectrum ramp DC->nyq 0->1
+//    float magstep = 1.f / (float)nBins;
+//    for (int ib = 0; ib < nBins; ib++)
+//        H[ib] = cmplxf(magstep * ib, 0.f);
+
+//    for(int ish = 0; ish < pData->nSH; ish++) {
+//        for(int ibd = 0; ibd < pData->nBand; ibd++) {
+//            fftfilt(&inBuf[ish][0],             // input: 1 channel at a time
+//                    &pData->H_bandFilt[ibd][0], // band filter coeffs
+//                    nInSamp,                    // input length
+//                    filtOrder + 1,              // filter length
+//                    1,                          // 1 channel at a time
+//                    &bndBuf[ibd][ish][0]);      // write out
+//        }
+//    }
+//    free(h0);
+//    free(H);
+
+// dbg FUNCTION
+// void hosirrlib_inspectFilts(void* const hHS)
+//{
+//    hosirrlib_data *pData = (hosirrlib_data*)(hHS);
+//    LIBLOG(LGDATA, "inspecting filters.");
+//
+//    int filt_len = 50;
+//    int fft_len = 128;
+//    int fftSize =  (int)((float)nextpow2(fft_len)+0.5f);
+//    int nBins = fftSize/2+1;
+//
+//    //    float* h = &pData->H_bandFilt[0][0]; // just band 1, low pass, for now
+//
+//    float* h  = calloc1d(filt_len, sizeof(float)); // filter coeffs - zeros
+//    h[filt_len/2] = 1.f; // filter is a centered impulse
+//
+//    float* h0 = calloc1d(fftSize, sizeof(float));  // time-domain filter (zero-padded)
+//    float* y0 = calloc1d(nBins,   sizeof(float));  // output buffer for filter mags
+//    float_complex* H = malloc1d(nBins * sizeof(float_complex)); // freq domain filter
+//    void* hfft;
+//    saf_rfft_create(&hfft, fftSize);
+//
+//    /* copy the time-domain filter kernel into the head of the
+//       zero-padding buffer, prior to fft */
+//    memcpy(h0, &h, filt_len * sizeof(float));
+//
+//    // h0 -> H: time-domain filter to freq-domain
+//    saf_rfft_forward(hfft, h0, H);
+//
+// TEST: directly fill spectrum with a ramp of values
+//       with magnitudes 0->1 to just observe the filtering works.
+//    float magstep = 1.f / (float)nBins;
+//    for (int ib = 0; ib < nBins; ib++)
+//        H[ib] = cmplxf(0.707f, 0.707f) * (ib * magstep);
+//
+//    // write out magnitude of the filters
+//    for (int ib = 0; ib < nBins; ib++) {
+//        y0[ib] = cabsf(H[ib]);
+//        LIBLOG(LGDATA, "re %.6f, imag %.6f", crealf(H[ib]), cimagf(H[ib]));
+//        LIBLOG(LGDATA, "\tmag %d,  %.4f", ib, y0[ib]);
+//    }
+//
+//    // cleanup
+//    saf_rfft_destroy(&hfft);
+//    free(h0);
+//    free(y0);
+//    free(H);
+//}
+//    /* TEST: bypass beam weighting, just copy W into all "beams" */
+//    for (int id = 0; id < nDir; id++) {
+//        for (int bd = 0; bd < nBand; bd++) {
+//            utility_svvcopy(&inBuf[bd][0][0], // W
+//                            nSamp,
+//                            &beamBuf[bd][id][0]);
+//        }
+//    }
+
+/*  ~~~~~~~~~~~~~~~~ END SCRATCH ~~~~~~~~~~~~~~~~ */
+
+/* Render */
+
+void hosirrlib_render(void* const hHS)
+{
+    hosirrlib_data* pData = (hosirrlib_data*)(hHS);
+
+    /* The leaning tower of variables */
+    int i, j, k, n, ch, maxInd, dirwinsize, BB1stPeak, order, nSH, winsize, nLS;
+    int N_gtable, N_tri, aziRes, elevRes, N_azi, aziIndex, elevIndex, idx3d;
+    int numSec, order_sec, nSH_sec, delay, frameCount;
+    int fftsize, hopsize, nBins_anl, nBins_syn, maxDiffFreq_idx, rir_len;
+    int o[HOSIRR_MAX_SH_ORDER + 2];
+    int idx, jl, lSig, lSig_pad;
+    float fs, wetDry, peakNorm, normSec, nearestVal, tmp, a2eNorm;
+    float intensity[3], ixyz_smoothed[3], energy, energy_smoothed, normSecIntensity_smoothed;
+    // float t60[6] = {0.07f, 0.07f, 0.06f, 0.04f, 0.02f, 0.01f};
+    float t60[6] = { 0.2f, 0.2f, 0.16f, 0.12f, 0.09f, 0.04 };
+    float fc[6] = { 125.0f, 250.0f, 500.0f, 1000.0f, 2000.0f, 4000.0f };
+    float IntensityBB[3] = { 0.0f };
+    float IntensityBB_XYZ[3];
+    float *shir, *shir_tmp, *shir_tmp2, *direct_win, *shir_direct, *shir_pad, *gtable,
+        *sec_dirs_deg, *sectorCoeffs_tmp;
+    float *lsir_ndiff, *lsir_diff, *win, *Y_enc_tmp, *D_ls_tmp;
+    float *prev_energy_smoothed, *prev_ixyz_smooth, *azim, *elev, *diffs;
+    float *insig_win, *ndiffs_sqrt, *lsir_win, *M_ifft, *M_ifft_fl, *rir_filt;
+    float_complex *A_xyz, *sectorCoeffs, *sectorCoeffs_syn, *Y_enc, *D_ls;
+    float_complex *inspec_syn, *inspec_anl, *s_anl, *WXYZ_sec, *z_diff, *z_00;
+    float_complex *ndiffgains_interp, *diffgains_interp, *ndiffgains, *diffs_sqrt;
+    float_complex *outspec_ndiff, *outspec_diff, *a_diff;
+    float_complex pvCOV[4][4];
+    const float_complex calpha = cmplxf(1.0f, 0.0f), cbeta = cmplxf(0.0f, 0.0f);
+    void *hFFT_syn, *hFFT_anl;
+    NORMALIZATION_TYPES norm;
+    CH_ORDERING chOrdering;
+
+    /* Check if processing should actually go-ahead */
+    if (pData->ambiRIR_status != AMBI_RIR_STATUS_LOADED
+        || pData->lsRIR_status == LS_RIR_STATUS_RENDERED
+        || pData->lsRIR_status == LS_RIR_STATUS_RENDEREDING_ONGOING)
+        return;
+    else
+        pData->lsRIR_status = LS_RIR_STATUS_RENDEREDING_ONGOING;
+
+    /* take a local copy of current configuration to be thread safe */
+    fs = pData->ambiRIRsampleRate;
+    order = HOSIRR_MIN(pData->analysisOrder, pData->ambiRIRorder);
+    nSH = (order + 1) * (order + 1);
+    winsize = pData->windowLength;
+    lSig = pData->ambiRIRlength_samples;
+    BB1stPeak = pData->broadBandFirstPeakFLAG;
+    wetDry = pData->wetDryBalance;
+    nLS = pData->nLoudpkrs;
+    norm = pData->norm;
+    chOrdering = pData->chOrdering;
+
+    /* make local copy of current Ambi RIR */
+    shir = malloc1d(nSH * lSig * sizeof(float));
+    switch (chOrdering) {
+    case ACN_ORDER:
+        //            memcpy(shir, pData->shir, nSH * lSig * sizeof(float));
+        memcpy(shir, FLATTEN2D(pData->shir), nSH * lSig * sizeof(float));
+        break;
+    case FUMA_ORDER:
+        /* only for first-order, convert to ACN */
+        assert(nSH == 4);
+        memcpy(&shir[0], &(pData->shir[0][0]), lSig * sizeof(float));
+        memcpy(&shir[1 * lSig], &(pData->shir[3][0]), lSig * sizeof(float));
+        memcpy(&shir[2 * lSig], &(pData->shir[1][0]), lSig * sizeof(float));
+        memcpy(&shir[3 * lSig], &(pData->shir[2][0]), lSig * sizeof(float));
+        break;
+    }
+
+    /* account for input normalisation scheme */
+    for (n = 0; n < HOSIRR_MAX_SH_ORDER + 2; n++) {
+        o[n] = n * n;
+    }
+    switch (norm) {
+    case N3D_NORM: /* already in N3D, do nothing */
+        break;
+    case FUMA_NORM: /* (same as converting SN3D->N3D for first-order) */
+    case SN3D_NORM: /* convert to N3D */
+        for (n = 0; n < order + 1; n++)
+            for (ch = o[n]; ch < o[n + 1]; ch++)
+                for (i = 0; i < lSig; i++)
+                    shir[ch * lSig + i] *= sqrtf(2.0f * (float)n + 1.0f);
+        break;
+    }
+
+    /* normalise such that peak of the omni is 1 */
+    utility_simaxv(shir, lSig, &maxInd); /* index of max(abs(omni)) */
+    peakNorm = 1.0f / fabsf(shir[maxInd]);
+    utility_svsmul(shir, &peakNorm, nSH * lSig, shir);
+
+    /* isolate first peak */
+    if (BB1stPeak) {
+        utility_simaxv(shir, lSig, &maxInd); /* index of max(abs(omni)) */
+
+        /* calculate window and extract peak */
+        dirwinsize = 64;
+        if (maxInd < dirwinsize / 2)
+            BB1stPeak = 0;
+        else {
+            shir_tmp = malloc1d(nSH * lSig * sizeof(float));
+            shir_tmp2 = malloc1d(nSH * lSig * sizeof(float));
+            memcpy(shir_tmp, shir, nSH * lSig * sizeof(float));
+            direct_win = calloc1d(nSH * lSig, sizeof(float));
+            for (i = 0; i < nSH; i++)
+                getWindowingFunction(WINDOWING_FUNCTION_HANN, dirwinsize + 1 /* force symmetry */,
+                    &direct_win[i * lSig + maxInd - dirwinsize / 2]);
+            shir_direct = malloc1d(nSH * lSig * sizeof(float));
+            utility_svvmul(shir_tmp, direct_win, nSH * lSig, shir_direct);
+
+            /* flip window and use it to remove peak from the input */
+            for (i = 0; i < nSH * lSig; i++)
+                direct_win[i] = 1.0f - direct_win[i];
+            utility_svvmul(shir_tmp, direct_win, nSH * lSig, shir_tmp2);
+            memcpy(shir, shir_tmp2, nSH * lSig * sizeof(float));
+
+            free(shir_tmp);
+            free(shir_tmp2);
+            free(direct_win);
+        }
+    }
+
+    /* zero pad the signal's start and end for STFT */
+    lSig_pad = winsize / 2 + winsize * 2 + lSig; // winsize/2 at head, sinsize*2 at tail
+    shir_pad = calloc1d(nSH * lSig_pad, sizeof(float));
+    for (i = 0; i < nSH; i++)
+        memcpy(&shir_pad[i * lSig_pad + winsize / 2], &(shir[i * lSig]), lSig * sizeof(float));
+
+    /* VBAP gain table */
+    strcpy(pData->progressText, "Computing VBAP Gain Table");
+    pData->progress0_1 = 0.0f;
+    gtable = NULL;
+    aziRes = 1;
+    elevRes = 1;
+    generateVBAPgainTable3D((float*)pData->loudpkrs_dirs_deg, nLS, aziRes, elevRes, 0, 0, 0.0f,
+        &gtable, &N_gtable, &N_tri);
+
+    /* Sector design */
+    strcpy(pData->progressText, "Computing Sector Coefficients");
+    numSec = order == 1 ? 1 : __Tdesign_nPoints_per_degree[2 * order - 1];
+    sec_dirs_deg = (float*)__HANDLES_Tdesign_dirs_deg[2 * order - 1];
+    order_sec = order - 1;
+    nSH_sec = (order_sec + 1) * (order_sec + 1);
+    A_xyz = malloc1d(nSH * nSH_sec * 3 * sizeof(float_complex));
+    computeVelCoeffsMtx(order_sec, A_xyz);
+    sectorCoeffs_tmp = malloc1d((numSec * 4) * nSH * sizeof(float));
+    sectorCoeffs = malloc1d((numSec * 4) * nSH * sizeof(float_complex));
+    sectorCoeffs_syn = malloc1d((numSec * 4) * nSH * sizeof(float_complex));
+    normSec = computeSectorCoeffsEP(
+        order_sec, A_xyz, SECTOR_PATTERN_PWD, sec_dirs_deg, numSec, sectorCoeffs_tmp);
+    for (i = 0; i < numSec * 4 * nSH; i++) {
+        sectorCoeffs[i] = cmplxf(sectorCoeffs_tmp[i], 0.0f); /* real->complex data type */
+        sectorCoeffs_syn[i] = cmplxf(sectorCoeffs_tmp[i] / sqrtf(4.0f * M_PI), 0.0f);
+    }
+    free(sectorCoeffs_tmp);
+    free(A_xyz);
+
+    /* Inits */
+    fftsize = winsize * 2;
+    hopsize = winsize / 2; /* half the window size time-resolution */
+    nBins_anl = winsize / 2 + 1; /* nBins used for analysis */
+    nBins_syn = fftsize / 2 + 1; /* nBins used for synthesis */
+    nearestVal = 10e5f;
+    for (i = 0; i < nBins_anl; i++) {
+        tmp = fabsf((float)i * (fs / (float)winsize) - MAX_DIFF_FREQ_HZ);
+        if (tmp < nearestVal) {
+            nearestVal = tmp;
+            maxDiffFreq_idx = i;
+        }
+    }
+
+    /* transform window (symmetric Hann - 'hanning' in matlab) */
+    win = malloc1d(winsize * sizeof(float));
+    for (i = 0; i < winsize; i++)
+        win[i] = powf(sinf((float)i * (M_PI / (float)winsize)), 2.0f);
+
+    /* diffuse stream rendering intialisations */
+    a2eNorm = (float)nLS / (sqrtf((float)nLS));
+    if (order == 1) {
+        D_ls_tmp = malloc1d(nLS * nSH * sizeof(float));
+        getLoudspeakerDecoderMtx(
+            (float*)pData->loudpkrs_dirs_deg, nLS, LOUDSPEAKER_DECODER_SAD, order, 0, D_ls_tmp);
+        utility_svsmul(D_ls_tmp, &a2eNorm, nLS * nSH, D_ls_tmp);
+        D_ls = malloc1d(nLS * nSH * sizeof(float_complex));
+        for (i = 0; i < nLS * nSH; i++)
+            D_ls[i] = cmplxf(D_ls_tmp[i], 0.0f);
+    } else {
+        Y_enc_tmp = malloc1d(nSH_sec * numSec * sizeof(float));
+        getRSH(order_sec, sec_dirs_deg, numSec, Y_enc_tmp);
+        D_ls_tmp = malloc1d(nLS * nSH_sec * sizeof(float));
+        getLoudspeakerDecoderMtx(
+            (float*)pData->loudpkrs_dirs_deg, nLS, LOUDSPEAKER_DECODER_SAD, order_sec, 0, D_ls_tmp);
+        utility_svsmul(D_ls_tmp, &a2eNorm, nLS * nSH_sec, D_ls_tmp);
+        Y_enc = malloc1d(nSH_sec * numSec * sizeof(float_complex));
+        D_ls = malloc1d(nLS * nSH_sec * sizeof(float_complex));
+        for (i = 0; i < nSH_sec * numSec; i++)
+            Y_enc[i] = cmplxf(Y_enc_tmp[i], 0.0f);
+        for (i = 0; i < nLS * nSH_sec; i++)
+            D_ls[i] = cmplxf(D_ls_tmp[i], 0.0f);
+        free(Y_enc_tmp);
+    }
+    free(D_ls_tmp);
+
+    /* mem alloc */
+    saf_rfft_create(&hFFT_syn, fftsize);
+    saf_rfft_create(&hFFT_anl, fftsize / 2);
+    lsir_ndiff = calloc1d(nLS * (lSig + (2 * fftsize)), sizeof(float));
+    lsir_diff = calloc1d(nLS * (lSig + (2 * fftsize)), sizeof(float));
+    lsir_win = malloc1d(fftsize * sizeof(float));
+    prev_energy_smoothed = calloc1d(numSec, sizeof(float));
+    prev_ixyz_smooth = calloc1d(numSec * 3, sizeof(float));
+    azim = malloc1d(numSec * nBins_anl * sizeof(float));
+    elev = malloc1d(numSec * nBins_anl * sizeof(float));
+    diffs = malloc1d(numSec * nBins_anl * sizeof(float));
+    ndiffs_sqrt = malloc1d(nBins_anl * sizeof(float));
+    diffs_sqrt = malloc1d(nBins_anl * sizeof(float_complex));
+    insig_win = calloc1d(fftsize, sizeof(float));
+    inspec_syn = calloc1d(nSH * nBins_syn, sizeof(float_complex)); //////ma->ca
+    inspec_anl = calloc1d(nSH * nBins_anl, sizeof(float_complex)); //////ma->ca
+    s_anl = malloc1d(4 * numSec * nBins_anl * sizeof(float_complex));
+    WXYZ_sec = malloc1d(4 * nBins_anl * sizeof(float_complex));
+    z_diff = malloc1d(numSec * nBins_syn * sizeof(float_complex));
+    z_00 = malloc1d(nBins_syn * sizeof(float_complex));
+    a_diff = malloc1d(nSH * nBins_syn * sizeof(float_complex));
+    M_ifft = malloc1d(winsize * sizeof(float));
+    M_ifft_fl = calloc1d(fftsize, sizeof(float));
+    ndiffgains = malloc1d(nLS * nBins_anl * sizeof(float_complex));
+    ndiffgains_interp = malloc1d(nLS * nBins_syn * sizeof(float_complex));
+    diffgains_interp = malloc1d(nBins_syn * sizeof(float_complex));
+    outspec_ndiff = malloc1d(nLS * nBins_syn * sizeof(float_complex));
+    outspec_diff = malloc1d(nLS * nBins_syn * sizeof(float_complex));
+
+    /* Main processing loop */
+    strcpy(pData->progressText, "HOSIRR - Rendering");
+    idx = frameCount = 0;
+    while (idx + winsize < lSig + 2 * winsize) {
+
+        /* update progress */
+        pData->progress0_1 = (float)idx / (float)(lSig + 2 * winsize);
+
+        /* Window input and transform to frequency domain */
+        for (i = 0; i < nSH; i++) {
+            for (j = 0; j < winsize; j++)
+                insig_win[j] = win[j] * shir_pad[i * lSig_pad + idx + j];
+            saf_rfft_forward(hFFT_syn, insig_win, &inspec_syn[i * nBins_syn]);
+            for (j = 0, k = 0; j < nBins_anl; j++, k += fftsize / winsize)
+                inspec_anl[i * nBins_anl + j] = inspec_syn[i * nBins_syn + k];
+        }
+
+        /* Form weighted pressure-velocity signals */
+        cblas_cgemm(CblasRowMajor, CblasNoTrans, CblasNoTrans, numSec * 4, nBins_anl, nSH, &calpha,
+            sectorCoeffs, nSH, inspec_anl, nBins_anl, &cbeta, s_anl, nBins_anl);
+
+        /* SIRR analysis for each sector */
+        for (n = 0; n < numSec; n++) {
+            for (i = 0; i < 4; i++)
+                memcpy(&WXYZ_sec[i * nBins_anl], &s_anl[n * 4 * nBins_anl + i * nBins_anl],
+                    nBins_anl * sizeof(float_complex));
+
+            /* compute Intensity vector for each frequency bin to estimate DoA */
+            for (j = 0; j < nBins_anl; j++) {
+                for (i = 0; i < 3; i++)
+                    intensity[i] =
+                        crealf(ccmulf(conjf(WXYZ_sec[j]), WXYZ_sec[(i + 1) * nBins_anl + j]));
+                LIBLOG(
+                    LGDATA, "intensity %.7f, %.7f, %.7f", intensity[0], intensity[1], intensity[2]);
+                azim[n * nBins_anl + j] = atan2f(intensity[1], intensity[0]) * 180.0f / M_PI;
+                elev[n * nBins_anl + j] =
+                    atan2f(intensity[2], sqrtf(powf(intensity[0], 2.0f) + powf(intensity[1], 2.0f)))
+                    * 180.0f / M_PI;
+            }
+
+            /* Compute broad-band active-intensity vector */
+            cblas_cgemm(CblasRowMajor, CblasNoTrans, CblasConjTrans, 4, 4, maxDiffFreq_idx + 1,
+                &calpha, WXYZ_sec, nBins_anl, WXYZ_sec, nBins_anl, &cbeta, FLATTEN2D(pvCOV), 4);
+            for (i = 0; i < 3; i++)
+                intensity[i] = crealf(pvCOV[1 + i][0]);
+            energy = 0.0f;
+            for (i = 0; i < 4; i++)
+                energy += crealf(pvCOV[i][i]) * 0.5f;
+
+            //                    LIBLOG(LGDATA, "intensity %.5f, %.5f, %.5f", intensity[0],
+            //                    intensity[1], intensity[2]);
+
+            /* Estimating and time averaging of boadband diffuseness */
+            normSecIntensity_smoothed = 0.0f;
+            for (i = 0; i < 3; i++) {
+                ixyz_smoothed[i] = (1.0f - ALPHA_DIFF_COEFF) * intensity[i]
+                    + ALPHA_DIFF_COEFF * prev_ixyz_smooth[n * 3 + i];
+                prev_ixyz_smooth[n * 3 + i] = ixyz_smoothed[i];
+                normSecIntensity_smoothed += powf(fabsf(ixyz_smoothed[i]), 2.0f);
+            }
+            energy_smoothed =
+                (1.0f - ALPHA_DIFF_COEFF) * energy + ALPHA_DIFF_COEFF * prev_energy_smoothed[n];
+            prev_energy_smoothed[n] = energy_smoothed;
+            normSecIntensity_smoothed = sqrtf(normSecIntensity_smoothed);
+            for (i = 0; i < nBins_anl; i++)
+                diffs[n * nBins_anl + i] =
+                    1.0f - (normSecIntensity_smoothed / (energy_smoothed + 2.23e-10f));
+        }
+
+        /* SIRR Synthesis for each sector */
+        memset(outspec_ndiff, 0, nLS * nBins_syn * sizeof(float_complex));
+        memset(outspec_diff, 0, nLS * nBins_syn * sizeof(float_complex));
+        for (n = 0; n < numSec; n++) {
+            for (i = 0; i < nBins_anl; i++) {
+                ndiffs_sqrt[i] = sqrtf(1.0f - diffs[n * nBins_anl + i]);
+                diffs_sqrt[i] = cmplxf(sqrtf(diffs[n * nBins_anl + i]), 0.0f);
+            }
+
+            /* Gain factor computation */
+            for (i = 0; i < nBins_anl; i++) {
+                N_azi = (int)(360.0f / (float)aziRes + 0.5f) + 1;
+                aziIndex =
+                    (int)(matlab_fmodf(azim[n * nBins_anl + i] + 180.0f, 360.0f) / (float)aziRes
+                        + 0.5f);
+                elevIndex = (int)((elev[n * nBins_anl + i] + 90.0f) / (float)elevRes + 0.5f);
+                idx3d = elevIndex * N_azi + aziIndex;
+                for (j = 0; j < nLS; j++)
+                    ndiffgains[j * nBins_anl + i] =
+                        cmplxf(gtable[idx3d * nLS + j] * ndiffs_sqrt[i], 0.0f);
+            }
+
+            /* Interpolate panning filters  */
+            for (i = 0; i < nLS; i++) {
+                saf_rfft_backward(hFFT_anl, &ndiffgains[i * nBins_anl], M_ifft);
+                /* flip */
+                for (j = 0; j < winsize / 2; j++) {
+                    M_ifft_fl[j] = M_ifft[winsize / 2 + j];
+                    M_ifft_fl[winsize / 2 + j] = M_ifft[j];
+                }
+                saf_rfft_forward(hFFT_syn, M_ifft_fl, &ndiffgains_interp[i * nBins_syn]);
+            }
+
+            /* Generate non-diffuse stream */
+            cblas_cgemm(CblasRowMajor, CblasNoTrans, CblasNoTrans, 1, nBins_syn, nSH, &calpha,
+                &sectorCoeffs_syn[n * 4 * nSH], nSH, inspec_syn, nBins_syn, &cbeta, z_00,
+                nBins_syn);
+            for (i = 0; i < nLS; i++)
+                for (j = 0; j < nBins_syn; j++)
+                    outspec_ndiff[i * nBins_syn + j] = ccaddf(outspec_ndiff[i * nBins_syn + j],
+                        ccmulf(
+                            ndiffgains_interp[i * nBins_syn + j], crmulf(z_00[j], sqrtf(normSec))));
+
+            /* Interpolate diffs  */
+            saf_rfft_backward(hFFT_anl, diffs_sqrt, M_ifft);
+            /* flip */
+            for (j = 0; j < winsize / 2; j++) {
+                M_ifft_fl[j] = M_ifft[winsize / 2 + j];
+                M_ifft_fl[winsize / 2 + j] = M_ifft[j];
+            }
+            saf_rfft_forward(hFFT_syn, M_ifft_fl, diffgains_interp);
+
+            /* Generate diffuse stream */
+            if (order == 1) {
+                for (i = 0; i < nSH; i++)
+                    for (j = 0; j < nBins_syn; j++)
+                        a_diff[i * nBins_syn + j] = ccmulf(diffgains_interp[j],
+                            crmulf(inspec_syn[i * nBins_syn + j], 1.0f / sqrtf((float)nSH)));
+            } else {
+                for (j = 0; j < nBins_syn; j++)
+                    z_diff[n * nBins_syn + j] =
+                        crmulf(ccmulf(diffgains_interp[j], z_00[j]), 1.0f / sqrtf(numSec));
+            }
+        }
+
+        /* Decode diffuse stream to loudspeakers */
+        if (order == 1) {
+            cblas_cgemm(CblasRowMajor, CblasNoTrans, CblasNoTrans, nLS, nBins_syn, nSH, &calpha,
+                D_ls, nSH, a_diff, nBins_syn, &cbeta, outspec_diff, nBins_syn);
+        } else {
+            cblas_cgemm(CblasRowMajor, CblasNoTrans, CblasNoTrans, nSH_sec, nBins_syn, numSec,
+                &calpha, Y_enc, numSec, z_diff, nBins_syn, &cbeta, a_diff, nBins_syn);
+            cblas_cgemm(CblasRowMajor, CblasNoTrans, CblasNoTrans, nLS, nBins_syn, nSH_sec, &calpha,
+                D_ls, nSH_sec, a_diff, nBins_syn, &cbeta, outspec_diff, nBins_syn);
+        }
+
+        /* Overlap-add synthesis */
+        for (i = 0; i < nLS; i++) {
+            saf_rfft_backward(hFFT_syn, &outspec_ndiff[i * nBins_syn], lsir_win);
+            for (jl = idx, k = 0; jl < fftsize + idx; jl++, k++)
+                lsir_ndiff[i * (lSig + (2 * fftsize)) + jl] += lsir_win[k];
+            saf_rfft_backward(hFFT_syn, &outspec_diff[i * nBins_syn], lsir_win);
+            for (jl = idx, k = 0; jl < fftsize + idx; jl++, k++)
+                lsir_diff[i * (lSig + (2 * fftsize)) + jl] += lsir_win[k];
+        }
+
+        idx += hopsize;
+        frameCount++;
+    }
+
+    /* Remove delay caused by processing */
+    delay = winsize; /// 2;    // from winsize/2
+    for (i = 0; i < nLS; i++) {
+        memcpy(&lsir_ndiff[i * lSig], &lsir_ndiff[i * (lSig + (2 * fftsize)) + delay],
+            lSig * sizeof(float));
+        memcpy(&lsir_diff[i * lSig], &lsir_diff[i * (lSig + (2 * fftsize)) + delay],
+            lSig * sizeof(float));
+    }
+    lsir_ndiff = realloc1d(lsir_ndiff, nLS * lSig * sizeof(float));
+    lsir_diff = realloc1d(lsir_diff, nLS * lSig * sizeof(float));
+
+    /* Convolution with exponential decaying noise to decorrelate the diffuse stream */
+    strcpy(pData->progressText, "Decorrelating Diffuse Stream");
+    rir_filt = NULL;
+    synthesiseNoiseReverb(nLS, fs, t60, fc, 6, 1, &rir_filt, &rir_len);
+    fftfilt(lsir_diff, rir_filt, lSig, rir_len, nLS, lsir_diff);
+
+    /* Re-introduce first peak based on broadband analysis  */
+    if (BB1stPeak) {
+        /* Broad-band intensity */
+        for (i = 0; i < 3; i++)
+            for (j = 0; j < lSig; j++)
+                IntensityBB[i] += shir_direct[0 * lSig + j] * shir_direct[(i + 1) * lSig + j]
+                    / sqrtf(3.0f); /* "sqrtf(3.0f)" for N3D->SN3D */
+        IntensityBB_XYZ[0] = IntensityBB[2];
+        IntensityBB_XYZ[1] = IntensityBB[0];
+        IntensityBB_XYZ[2] = IntensityBB[1];
+
+        /* Get gtable index for DoA */
+        N_azi = (int)(360.0f / aziRes + 0.5f) + 1;
+        aziIndex =
+            (int)(matlab_fmodf(
+                      (atan2f(IntensityBB_XYZ[1], IntensityBB_XYZ[0]) * 180.0f / M_PI) + 180.0f,
+                      360.0f)
+                    / (float)aziRes
+                + 0.5f);
+        elevIndex =
+            (int)(((atan2f(IntensityBB_XYZ[2],
+                        sqrtf(powf(IntensityBB_XYZ[0], 2.0f) + powf(IntensityBB_XYZ[1], 2.0f)))
+                       * 180.0f / M_PI)
+                      + 90.0f)
+                    / (float)elevRes
+                + 0.5f);
+        idx3d = elevIndex * N_azi + aziIndex;
+
+        /* pan omni and sum to non-diffuse stream */
+        for (i = 0; i < nLS; i++)
+            for (j = 0; j < lSig; j++)
+                lsir_ndiff[i * lSig + j] += gtable[idx3d * nLS + i] * shir_direct[j];
+
+        free(shir_direct);
+    }
+
+    /* Sum the two streams, store */
+    pData->lsir = realloc1d(pData->lsir, nLS * lSig * sizeof(float));
+    for (i = 0; i < nLS; i++) {
+        for (j = 0; j < lSig; j++) {
+            if (wetDry < 1.0f)
+                pData->lsir[i * lSig + j] =
+                    wetDry * lsir_ndiff[i * lSig + j] + lsir_diff[i * lSig + j];
+            else
+                pData->lsir[i * lSig + j] =
+                    lsir_ndiff[i * lSig + j] + (2.0f - wetDry) * lsir_diff[i * lSig + j];
+        }
+    }
+
+    /* indicate that rendering is complete */
+    pData->progress0_1 = 1.0f;
+    pData->lsRIR_status = LS_RIR_STATUS_RENDERED;
+
+    /* Clean-up */
+    free(shir);
+    free(shir_pad);
+    free(gtable);
+    free(sectorCoeffs);
+    free(sectorCoeffs_syn);
+    free(win);
+    if (order > 1)
+        free(Y_enc);
+    free(D_ls);
+    saf_rfft_destroy(&hFFT_syn);
+    saf_rfft_destroy(&hFFT_anl);
+    free(lsir_ndiff);
+    free(lsir_diff);
+    free(lsir_win);
+    free(prev_energy_smoothed);
+    free(prev_ixyz_smooth);
+    free(azim);
+    free(elev);
+    free(diffs);
+    free(ndiffs_sqrt);
+    free(diffs_sqrt);
+    free(insig_win);
+    free(inspec_syn);
+    free(inspec_anl);
+    free(s_anl);
+    free(WXYZ_sec);
+    free(z_diff);
+    free(z_00);
+    free(a_diff);
+    free(M_ifft);
+    free(M_ifft_fl);
+    free(ndiffgains);
+    free(ndiffgains_interp);
+    free(diffgains_interp);
+    free(outspec_ndiff);
+    free(outspec_diff);
+    free(rir_filt);
+}
+
+/* Set Functions */
+
+int hosirrlib_setAmbiRIR(
+    void* const hHS, const float** H, int numChannels, int numSamples, int sampleRate)
+{
+    hosirrlib_data* pData = (hosirrlib_data*)(hHS);
+
+    /* Check channel count to see if input is actually in the SHD */
+    if (fabsf(sqrtf((float)numChannels) - floorf(sqrtf((float)numChannels))) > 0.0001f) {
+        pData->ambiRIR_status = AMBI_RIR_STATUS_NOT_LOADED;
+        pData->nSH = -1;
+        pData->ambiRIRorder = -1;
+        pData->ambiRIRlength_seconds = pData->ambiRIRlength_samples = 0.0f;
+        pData->ambiRIRsampleRate = 0;
+        return (int)(pData->ambiRIR_status);
+    }
+
+    /* if it is, store RIR data */
+    pData->ambiRIRorder = HOSIRR_MIN(sqrt(numChannels - 1), HOSIRR_MAX_SH_ORDER);
+    pData->nSH = numChannels;
+    pData->analysisOrder = pData->ambiRIRorder;
+    pData->ambiRIRlength_samples = numSamples;
+    pData->ambiRIRsampleRate = sampleRate;
+    pData->ambiRIRlength_seconds =
+        (float)pData->ambiRIRlength_samples / (float)pData->ambiRIRsampleRate;
+
+    // (re)allocate memory and copy in SH RIR data
+    pData->shir = (float**)realloc2d((void**)pData->shir, numChannels, numSamples, sizeof(float));
+    for (int i = 0; i < numChannels; i++)
+        utility_svvcopy(H[i], numSamples, pData->shir[i]); // mtm
+    //        memcpy(&(pData->shir[i*numSamples]), H[i], numSamples * sizeof(float));
+
+    /* set FLAGS */
+    pData->ambiRIR_status = AMBI_RIR_STATUS_LOADED;
+    pData->lsRIR_status = LS_RIR_STATUS_NOT_RENDERED;
+
+    return (int)(pData->ambiRIR_status);
+}
+
+void hosirrlib_setBroadBandFirstPeakFLAG(void* const hHS, int newState)
+{
+    hosirrlib_data* pData = (hosirrlib_data*)(hHS);
+    pData->broadBandFirstPeakFLAG = newState;
+    pData->lsRIR_status = LS_RIR_STATUS_NOT_RENDERED;
+}
+
+void hosirrlib_setWindowLength(void* const hHS, int newValue)
+{
+    hosirrlib_data* pData = (hosirrlib_data*)(hHS);
+    /* round to nearest multiple of 2 */
+    pData->windowLength = newValue % 2 == 0 ? newValue : newValue + 2 - (newValue % 2);
+    /* clamp within bounds */
+    pData->windowLength = HOSIRR_CLAMP(pData->windowLength, MIN_WINDOW_LENGTH, MAX_WINDOW_LENGTH);
+    pData->lsRIR_status = LS_RIR_STATUS_NOT_RENDERED;
+}
+
+void hosirrlib_setWetDryBalance(void* const hHS, float newValue)
+{
+    hosirrlib_data* pData = (hosirrlib_data*)(hHS);
+    pData->wetDryBalance = newValue;
+    pData->lsRIR_status = LS_RIR_STATUS_NOT_RENDERED;
+}
+
+void hosirrlib_setAnalysisOrder(void* const hHS, int newValue)
+{
+    hosirrlib_data* pData = (hosirrlib_data*)(hHS);
+    pData->analysisOrder = HOSIRR_MIN(HOSIRR_MAX(newValue, 1), HOSIRR_MAX_SH_ORDER);
+    /* FUMA only supports 1st order */
+    if (pData->analysisOrder != ANALYSIS_ORDER_FIRST && pData->chOrdering == FUMA_ORDER)
+        pData->chOrdering = ACN_ORDER;
+    if (pData->analysisOrder != ANALYSIS_ORDER_FIRST && pData->norm == FUMA_NORM)
+        pData->norm = SN3D_NORM;
+    pData->lsRIR_status = LS_RIR_STATUS_NOT_RENDERED;
+}
+
+void hosirrlib_setLoudspeakerAzi_deg(void* const hHS, int index, float newAzi_deg)
+{
+    hosirrlib_data* pData = (hosirrlib_data*)(hHS);
+    if (newAzi_deg > 180.0f)
+        newAzi_deg = -360.0f + newAzi_deg;
+    newAzi_deg = HOSIRR_MAX(newAzi_deg, -180.0f);
+    newAzi_deg = HOSIRR_MIN(newAzi_deg, 180.0f);
+    pData->loudpkrs_dirs_deg[index][0] = newAzi_deg;
+    pData->lsRIR_status = LS_RIR_STATUS_NOT_RENDERED;
+}
+
+void hosirrlib_setLoudspeakerElev_deg(void* const hHS, int index, float newElev_deg)
+{
+    hosirrlib_data* pData = (hosirrlib_data*)(hHS);
+    newElev_deg = HOSIRR_MAX(newElev_deg, -90.0f);
+    newElev_deg = HOSIRR_MIN(newElev_deg, 90.0f);
+    pData->loudpkrs_dirs_deg[index][1] = newElev_deg;
+    pData->lsRIR_status = LS_RIR_STATUS_NOT_RENDERED;
+}
+
+void hosirrlib_setNumLoudspeakers(void* const hHS, int new_nLoudspeakers)
+{
+    hosirrlib_data* pData = (hosirrlib_data*)(hHS);
+    pData->nLoudpkrs =
+        new_nLoudspeakers > MAX_NUM_LOUDSPEAKERS ? MAX_NUM_LOUDSPEAKERS : new_nLoudspeakers;
+    pData->nLoudpkrs = HOSIRR_MAX(MIN_NUM_LOUDSPEAKERS, pData->nLoudpkrs);
+    pData->lsRIR_status = LS_RIR_STATUS_NOT_RENDERED;
+}
+
+void hosirrlib_setOutputConfigPreset(void* const hHS, int newPresetID)
+{
+    hosirrlib_data* pData = (hosirrlib_data*)(hHS);
+    //    loadLoudspeakerArrayPreset(newPresetID, pData->loudpkrs_dirs_deg, &(pData->nLoudpkrs));
+    loadSphDesignPreset(newPresetID, pData->loudpkrs_dirs_deg,
+        &(pData->nLoudpkrs)); // TODO: SPHDESIGNs coincide with LS arrays for now
+    pData->lsRIR_status = LS_RIR_STATUS_NOT_RENDERED;
+}
+
+void hosirrlib_setChOrder(void* const hHS, int newOrder)
+{
+    hosirrlib_data* pData = (hosirrlib_data*)(hHS);
+    if ((CH_ORDERING)newOrder != FUMA_ORDER
+        || pData->analysisOrder == ANALYSIS_ORDER_FIRST) /* FUMA only supports 1st order */
+        pData->chOrdering = (CH_ORDERING)newOrder;
+    pData->lsRIR_status = LS_RIR_STATUS_NOT_RENDERED;
+}
+
+void hosirrlib_setNormType(void* const hHS, int newType)
+{
+    hosirrlib_data* pData = (hosirrlib_data*)(hHS);
+    if ((NORMALIZATION_TYPES)newType != FUMA_NORM
+        || pData->analysisOrder == ANALYSIS_ORDER_FIRST) /* FUMA only supports 1st order */
+    {
+        pData->norm = (NORMALIZATION_TYPES)newType;
+        hosirrlib_setInputNorm(
+            hHS, newType); // quick fix, forward the new norm type to set the input normalization
+    }
+    pData->lsRIR_status = LS_RIR_STATUS_NOT_RENDERED;
+}
+
+/* Get Functions */
+
+float hosirrlib_getProgress0_1(void* const hHS)
+{
+    hosirrlib_data* pData = (hosirrlib_data*)(hHS);
+    return pData->progress0_1;
+}
+
+void hosirrlib_getProgressText(void* const hHS, char* text)
+{
+    hosirrlib_data* pData = (hosirrlib_data*)(hHS);
+    memcpy(text, pData->progressText, HOSIRR_PROGRESSTEXT_CHAR_LENGTH * sizeof(char));
+}
+
+int hosirrlib_getAmbiRIRstatus(void* const hHS)
+{
+    hosirrlib_data* pData = (hosirrlib_data*)(hHS);
+    return pData->ambiRIR_status;
+}
+
+int hosirrlib_getLsRIRstatus(void* const hHS)
+{
+    hosirrlib_data* pData = (hosirrlib_data*)(hHS);
+    return pData->lsRIR_status;
+}
+
+int hosirrlib_getAmbiRIRinputOrder(void* const hHS)
+{
+    hosirrlib_data* pData = (hosirrlib_data*)(hHS);
+    return pData->ambiRIRorder;
+}
+
+int hosirrlib_getAmbiRIRlength_samples(void* const hHS)
+{
+    hosirrlib_data* pData = (hosirrlib_data*)(hHS);
+    return pData->ambiRIRlength_samples;
+}
+
+float hosirrlib_getAmbiRIRlength_seconds(void* const hHS)
+{
+    hosirrlib_data* pData = (hosirrlib_data*)(hHS);
+    return pData->ambiRIRlength_seconds;
+}
+
+int hosirrlib_getAmbiRIRsampleRate(void* const hHS)
+{
+    hosirrlib_data* pData = (hosirrlib_data*)(hHS);
+    return pData->ambiRIRsampleRate;
+}
+
+int hosirrlib_getBroadBandFirstPeakFLAG(void* const hHS)
+{
+    hosirrlib_data* pData = (hosirrlib_data*)(hHS);
+    return pData->broadBandFirstPeakFLAG;
+}
+
+void hosirrlib_getLsRIR(void* const hHS, float** lsRIR)
+{
+    hosirrlib_data* pData = (hosirrlib_data*)(hHS);
+    int i;
+    if (pData->lsRIR_status == LS_RIR_STATUS_RENDERED)
+        for (i = 0; i < pData->nLoudpkrs; i++)
+            memcpy(lsRIR[i], &(pData->lsir[i * (pData->ambiRIRlength_samples)]),
+                pData->ambiRIRlength_samples * sizeof(float));
+}
+
+int hosirrlib_getWindowLength(void* const hHS)
+{
+    hosirrlib_data* pData = (hosirrlib_data*)(hHS);
+    return pData->windowLength;
+}
+
+float hosirrlib_getWetDryBalance(void* const hHS)
+{
+    hosirrlib_data* pData = (hosirrlib_data*)(hHS);
+    return pData->wetDryBalance;
+}
+
+int hosirrlib_getAnalysisOrder(void* const hHS)
+{
+    hosirrlib_data* pData = (hosirrlib_data*)(hHS);
+    return pData->analysisOrder;
+}
+
+float hosirrlib_getLoudspeakerAzi_deg(void* const hHS, int index)
+{
+    hosirrlib_data* pData = (hosirrlib_data*)(hHS);
+    return pData->loudpkrs_dirs_deg[index][0];
+}
+
+float hosirrlib_getLoudspeakerElev_deg(void* const hHS, int index)
+{
+    hosirrlib_data* pData = (hosirrlib_data*)(hHS);
+    return pData->loudpkrs_dirs_deg[index][1];
+}
+
+int hosirrlib_getNumLoudspeakers(void* const hHS)
+{
+    hosirrlib_data* pData = (hosirrlib_data*)(hHS);
+    return pData->nLoudpkrs;
+}
+
+int hosirrlib_getMaxNumLoudspeakers()
+{
+    return MAX_NUM_LOUDSPEAKERS;
+}
+
+int hosirrlib_getChOrder(void* const hHS)
+{
+    hosirrlib_data* pData = (hosirrlib_data*)(hHS);
+    return (int)pData->chOrdering;
+}
+
+int hosirrlib_getNormType(void* const hHS)
+{
+    hosirrlib_data* pData = (hosirrlib_data*)(hHS);
+    return (int)pData->norm;
+}
+
+int hosirrlib_getNumDirections(void* const hHS)
+{
+    hosirrlib_data* pData = (hosirrlib_data*)(hHS);
+    return pData->nDir;
+}